--- conflicted
+++ resolved
@@ -2,11 +2,7 @@
     "name": "Freshworks Freshservice",
     "description": "Freshservice is a service management solution that allows customers to manage service requests, incidents, change requests tasks, and problem investigation.",
     "support": "xsoar",
-<<<<<<< HEAD
-    "currentVersion": "1.1.0",
-=======
-    "currentVersion": "1.0.23",
->>>>>>> 20dfbbc2
+    "currentVersion": "1.0.24",
     "author": "Cortex XSOAR",
     "url": "https://www.paloaltonetworks.com/cortex",
     "email": "",
