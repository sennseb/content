--- conflicted
+++ resolved
@@ -70,12 +70,7 @@
 | shareable | Whether the file is shareable. Possible values are: true, false. | Optional | 
 | max_jobs | Maximum number of jobs to create (number). Default is 1. | Optional | 
 | tags | A CSV list of tags to add to the sample. | Optional | 
-<<<<<<< HEAD
-| net_scheme_name | The Network Scheme to use | Optional |
-
-=======
 | reanalyze | Deprecated. Analyze even if analyses already exist. To control analysis caching, use the API Key settings instead, which are available via the Analysis Settings page, in the VMRay Web Interface. Possible values are: true, false. | Optional | 
->>>>>>> 4a4c6b53
 
 #### Context Output
 
