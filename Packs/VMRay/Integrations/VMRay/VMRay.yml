--- conflicted
+++ resolved
@@ -1115,7 +1115,6 @@
   - deprecated: true
     description: Retrieves a sample using the sample ID. (Deprecated)
     name: upload_sample
-<<<<<<< HEAD
     arguments: []
   - arguments: []
     name: vmray-get-license-usage-verdicts
@@ -1124,9 +1123,6 @@
     name: vmray-get-license-usage-reports
     description: Get the used quota of reports
   dockerimage: demisto/python3:3.10.12.68300
-=======
-  dockerimage: demisto/python3:3.10.13.72123
->>>>>>> 4a4c6b53
   runonce: false
   script: ''
   subtype: python3
