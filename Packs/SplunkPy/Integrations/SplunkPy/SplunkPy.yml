category: Analytics & SIEM
commonfields:
  id: SplunkPy
  version: -1
configuration:
- display: Host - IP (x.x.x.x)
  name: host
  required: true
  type: 0
  section: Connect
- display: Username
  name: authentication
  required: true
  type: 9
  section: Connect
- defaultvalue: '8089'
  display: Port
  name: port
  required: true
  type: 0
  section: Connect
- additionalinfo: The Splunk search query by which to fetch events. The default query fetches ES notable events. You can edit this query to fetch other types of events. Note, that to fetch ES notable events, make sure to include the \`notable\` macro in your query.
  defaultvalue: search `notable` | eval rule_name=if(isnull(rule_name),source,rule_name) | eval rule_title=if(isnull(rule_title),rule_name,rule_title) | `get_urgency` | `risk_correlation` | eval rule_description=if(isnull(rule_description),source,rule_description) | eval security_domain=if(isnull(security_domain),source,security_domain) | expandtoken
  display: Fetch events query
  name: fetchQuery
  type: 0
  required: false
- defaultvalue: '50'
  display: Fetch Limit (Max.- 200, Recommended less than 50)
  name: fetch_limit
  type: 0
  section: Collect
  required: false
- display: Fetch incidents
  name: isFetch
  type: 8
  section: Collect
  required: false
- display: Incident type
  name: incidentType
  type: 13
  section: Connect
  required: false
- defaultvalue: 'true'
  display: Use Splunk Clock Time For Fetch
  name: useSplunkTime
  type: 8
  section: Collect
  advanced: true
  required: false
- defaultvalue: 'false'
  display: Parse Raw Part of Notable Events
  name: parseNotableEventsRaw
  type: 8
  section: Collect
  advanced: true
  required: false
- defaultvalue: 'false'
  display: Replace with Underscore in Incident Fields
  name: replaceKeys
  type: 8
  section: Collect
  advanced: true
  required: false
- display: Timezone of the Splunk server, in minutes. For example, if GMT is gmt +3, set timezone to +180. For UTC, set the timezone to 0. This is relevant only for fetching and mirroring notable events. It must be specified when mirroring is enabled.
  name: timezone
  type: 0
  section: Collect
  advanced: true
  required: false
- additionalinfo: The amount of time to go back when performing the first fetch, or when creating a mapping using the Select Schema option.
  defaultvalue: 10 minutes
  display: First fetch timestamp (<number> <time unit>, e.g., 12 hours, 7 days, 3 months, 1 year)
  name: fetch_time
  type: 0
  section: Collect
  required: false
- display: Extract Fields - CSV fields that will be parsed out of _raw notable events
  name: extractFields
  type: 12
  section: Collect
  advanced: true
  required: false
- additionalinfo: Used only for mapping with the Select Schema option. The name of the field that contains the type of the event or alert. The default value is "source", which is a good option for notable events. However, you may choose any custom field.
  defaultvalue: source
  display: Event Type Field
  name: type_field
  type: 0
  section: Collect
  advanced: true
  required: false
- additionalinfo: If selected, when creating a mapper using the `Select Schema` feature (supported from Cortex XSOAR V6.0), the Splunk CIM field will be pulled. See https://docs.splunk.com/Documentation/CIM/4.18.0/User/Overview for more information.
  defaultvalue: 'false'
  display: Use CIM Schemas for Mapping
  name: use_cim
  type: 8
  section: Collect
  advanced: true
  required: false
- additionalinfo: 'Choose the direction to mirror the incident: Incoming (from Splunk to Cortex XSOAR), Outgoing (from Cortex XSOAR to Splunk), or Incoming and Outgoing (from/to Cortex XSOAR and Splunk).'
  defaultvalue: None
  display: Incident Mirroring Direction
  name: mirror_direction
  options:
  - None
  - Incoming
  - Outgoing
  - Incoming And Outgoing
  type: 15
  section: Collect
  hidden:
  - marketplacev2
  required: false
- additionalinfo: When selected, closing the Splunk notable event with a "Closed" status will close the Cortex XSOAR incident.
  defaultvalue: 'false'
  display: Close Mirrored Cortex XSOAR Incidents (Incoming Mirroring)
  name: close_incident
  type: 8
  section: Collect
  advanced: true
  hidden:
  - marketplacev2
  required: false
- display: Additional Splunk status labels to close on mirror (Incoming Mirroring)
  name: close_extra_labels
  type: 0
  section: Collect
  additionalinfo: "A comma-separated list of Splunk status labels to mirror as closed Cortex XSOAR incident (Example: Resolved,False-Positive)."
  required: false
- additionalinfo: When selected, Splunk Notable Events with a status that is marked as "End Status" will close the Cortex XSOAR incident.
  defaultvalue: 'false'
  display: Enable Splunk statuses marked as "End Status" to close on mirror (Incoming Mirroring)
  name: close_end_status_statuses
  type: 8
  section: Collect
  advanced: true
  required: false
- display: Close Mirrored Splunk Notable Events (Outgoing Mirroring)
  name: close_notable
  type: 8
  section: Collect
  advanced: true
  hidden:
  - marketplacev2
  additionalinfo: When selected, closing the Cortex XSOAR incident  will close the Notable Event in Splunk.
  defaultvalue: 'false'
  required: false
- display: Trust any certificate (not secure)
  name: unsecure
  type: 8
  section: Connect
  advanced: true
  required: false
- name: proxy
  type: 8
  section: Connect
  advanced: true
  display: Use system proxy settings
  required: false
- display: 'The app context of the namespace'
  name: app
  type: 0
  section: Collect
  advanced: true
  required: false
- name: cred_hec_token
  type: 9
  section: Collect
  advanced: true
  displaypassword: HEC Token (HTTP Event Collector)
  hiddenusername: true
  required: false
  display: ''
- display: 'HEC Token (HTTP Event Collector)'
  name: hec_token
  type: 4
  section: Collect
  advanced: true
  hidden: true
  required: false
- display: 'HEC BASE URL (e.g: https://localhost:8088 or https://example.splunkcloud.com/).'
  name: hec_url
  type: 0
  section: Collect
  advanced: true
  required: false
- display: 'Enrichment Types'
  name: enabled_enrichments
  type: 16
  section: Collect
  advanced: true
  additionalinfo: Enrichment types to enrich each fetched notable. If none are selected, the integration will fetch notables as usual (without enrichment). For more info about enrichment types see the integration additional info.
  options:
  - Drilldown
  - Asset
  - Identity
  required: false
- display: 'Enrichment Timeout (Minutes)'
  name: enrichment_timeout
  type: 0
  section: Collect
  advanced: true
  additionalinfo: When the selected timeout was reached, notable events that were not enriched will be saved without the enrichment.
  defaultvalue: '5'
  required: false
- additionalinfo: The limit of how many events to retrieve per each one of the enrichment types (Drilldown, Asset, and Identity). To retrieve all events, enter "0" (not recommended).
  display: 'Number of Events Per Enrichment Type'
  name: num_enrichment_events
  type: 0
  section: Collect
  advanced: true
  defaultvalue: '20'
  required: false
- display: 'Advanced: Extensive logging (for debugging purposes). Do not use this option unless advised otherwise.'
  name: extensive_logs
  type: 8
  section: Collect
  advanced: true
  required: false
- defaultvalue: '15'
  display: 'Advanced: Fetch backwards window for the events occurrence time (minutes)'
  name: occurrence_look_behind
  type: 0
  section: Collect
  advanced: true
  additionalinfo: The fetch time range will be at least the size specified here. This will support events that have a gap between their occurrence time and their index time in Splunk. To decide how long the backwards window should be, you need to determine the average time between them both in your Splunk environment.
  required: false
- additionalinfo: A comma-separated list of fields, which together are a unique identifier for the events to fetch in order to avoid fetching duplicates incidents.
  display: 'Advanced: Unique ID fields'
  name: unique_id_fields
  type: 0
  section: Collect
  advanced: true
  required: false
- defaultvalue: 'false'
  display: Enable user mapping
  name: userMapping
  type: 8
  section: Collect
  advanced: true
  required: false
- defaultvalue: 'splunk_xsoar_users'
  display: Users Lookup table name
  name: user_map_lookup_name
  type: 0
  section: Connect
  advanced: true
  additionalinfo: The name of the lookup table in Splunk, containing the username's mapping data.
  required: false
- defaultvalue: 'xsoar_username'
  display: XSOAR user key
  name: xsoar_user_field
  type: 0
  section: Connect
  advanced: true
  additionalinfo: The name of the lookup column containing the Cortex XSOAR username.
  required: false
- defaultvalue: 'splunk_username'
  display: SPLUNK user key
  name: splunk_user_field
  type: 0
  section: Connect
  advanced: true
  additionalinfo: The name of the lookup table containing the Splunk username.
  required: false
- defaultvalue: '1'
  display: Incidents Fetch Interval
  name: incidentFetchInterval
  type: 19
  section: Collect
  advanced: true
  required: false
- display: Comment tag from Splunk
  name: comment_tag_from_splunk
  defaultvalue: FROM SPLUNK
  type: 0
  required: false
  additionalinfo: Add this tag to an entry to mirror it as a comment from Splunk.
- display: Comment tag to Splunk
  name: comment_tag_to_splunk
  defaultvalue: FROM XSOAR
  type: 0
  required: false
  additionalinfo: Add this tag to an entry to mirror it as a comment to Splunk.
description: Runs queries on Splunk servers.
display: SplunkPy
name: SplunkPy
script:
  commands:
  - arguments:
    - default: true
      description: ID of the search for which to return results.
      name: sid
      required: true
    - defaultValue: '100'
      description: The maximum number of returned results per search. To retrieve all results, enter "0" (not recommended).
      name: limit
    description: Returns the results of a previous Splunk search. You can use this command in conjunction with the splunk-job-create command.
    name: splunk-results
  - arguments:
    - default: true
      description: 'The Splunk search language string to execute. For example: "index=* | head 3". '
      name: query
      required: true
    - description: 'Specifies the earliest time in the time range to search. The time string can be a UTC time (with fractional seconds), a relative time specifier (to now), or a formatted time string. Default is 1 week ago, in the format "-7d". You can also specify time in the format: 2014-06-19T12:00:00.000-07:00.'
      name: earliest_time
    - description: 'Specifies the latest time in the time range to search. The time string can be a UTC time (with fractional seconds), a relative time specifier (to now), or a formatted time string. For example: "2014-06-19T12:00:00.000-07:00" or "-3d" (for 3 days ago).'
      name: latest_time
    - description: Maximum number of events to return. Default is 100. If "0", all results are returned.
      name: event_limit
    - defaultValue: '25000'
      description: The maximum number of returned results to process at a time. For example, if 100 results are returned, and you specify a batch_limit of 10, the results will be processed 10 at a time over 10 iterations. This does not effect the search or the context and outputs returned. In some cases, specifying a batch_size enhances search performance. If you think that the search execution is suboptimal, we recommend trying several batch_size values to determine which works best for your search. Default is 25,000.
      name: batch_limit
    - auto: PREDEFINED
      defaultValue: 'true'
      description: 'Determines whether the results will be entered into the context. Possible values: "true" and "false".'
      name: update_context
      predefined:
      - 'true'
      - 'false'
    - description: A string that contains the application namespace in which to restrict searches.
      name: app
    - auto: PREDEFINED
      description: Use XSOAR built-in polling to retrieve the result when it's ready.
      name: polling
      predefined:
      - 'true'
      - 'false'
    - defaultValue: '30'
      description: Interval in seconds between each poll.
      name: interval_in_seconds
    - description: The job sid.
      name: sid
    - auto: PREDEFINED
      defaultValue: 'false'
      description: The Fast mode prioritizes the performance of the search and does not return nonessential field or event data. This means that the search returns what is essential and required if fast_mode equals 'true'.
      name: fast_mode
      predefined:
      - 'true'
      - 'false'
    description: Searches Splunk for events. For human readable output, the table command is supported in the query argument. For example, `query=" * | table field1 field2 field3"` will generate a table with field1, field2, and field3 as headers.
    name: splunk-search
    polling: true
    outputs:
    - contextPath: Splunk.Result
      description: The results of the Splunk search. The results are a JSON array, in which each item is a Splunk event.
      type: Unknown
    - contextPath: Splunk.JobStatus.SID
      description: ID of the job.
      type: String
    - contextPath: Splunk.JobStatus.Status
      description: Status of the job.
      type: String
    - contextPath: Splunk.JobStatus.TotalResults
      description: The number of events that were returned by the job.
      type: String
  - arguments:
    - description: Splunk index in which to push data. Run the splunk-get-indexes command to get all indexes.
      name: index
      required: true
    - default: true
      description: The new event data to push. Can be any string.
      name: data
      required: true
    - description: Event source type.
      name: sourcetype
      required: true
    - description: Event host. Can be "Local" or "120.0.0.1".
      name: host
      required: true
    description: Creates a new event in Splunk.
    name: splunk-submit-event
  - description: Prints all Splunk index names.
    name: splunk-get-indexes
    arguments: []
  - arguments:
    - description: A comma-separated list of event IDs of notable events.
      name: eventIDs
      required: true
    - description: A Splunk user to assign to the notable events.
      name: owner
    - description: Comment to add to the notable events.
      name: comment
    - auto: PREDEFINED
      description: 'Notable event urgency. Possible values: "critical", "high", "medium", "low", and "informational".'
      name: urgency
      predefined:
      - critical
      - high
      - medium
      - low
      - informational
    - description: Notable event status. 0 - Unassigned, 1 - Assigned, 2 - In Progress, 3 - Pending, 4 - Resolved, 5 - Closed.
      name: status
    - name: disposition
      auto: PREDEFINED
      predefined:
      - True Positive - Suspicious Activity
      - Benign Positive - Suspicious But Expected
      - False Positive - Incorrect Analytic Logic
      - False Positive - Inaccurate Data
      - Other
      - Undetermined
      description: Disposition of the notable. If the more options exist on the server, specifying the disposition as `disposition:#` will work in place of choosing one of the default values from the list.
    description: Updates existing notable events in Splunk ES.
    execution: true
    name: splunk-notable-event-edit
  - arguments:
    - description: The Splunk search language string to execute. For example :"index=* | head 3".
      name: query
      required: true
    - description: A string that contains the application namespace in which to restrict searches.
      name: app
    description: Creates a new search job in Splunk.
    name: splunk-job-create
    outputs:
    - contextPath: Splunk.Job
      description: The SID of the created job.
      type: Unknown
  - arguments:
    - default: true
      defaultValue: ${Splunk.Result._raw}
      description: The raw data of the Splunk event (string).
      name: raw
    description: Parses the raw part of the event.
    name: splunk-parse-raw
    outputs:
    - contextPath: Splunk.Raw.Parsed
      description: The raw event data (parsed).
      type: unknown
  - arguments:
<<<<<<< HEAD
    - description: "Event payload key-value pair.\nString example: \"event\": \"Access log test message.\""
=======
    - description: |-
        Event payload key-value pair.
        String example: "event": "Access log test message".
>>>>>>> 61d45052
      name: event
      required: true
    - description: Fields for indexing that do not occur in the event payload itself. Accepts multiple, comma-separated, fields.
      name: fields
    - description: The index name.
      name: index
    - description: The hostname.
      name: host
    - description: User-defined event source type.
      name: source_type
    - description: User-defined event source.
      name: source
    - description: Epoch-formatted time.
      name: time
    description: Sends events to an HTTP Event Collector using the Splunk platform JSON event protocol.
    name: splunk-submit-event-hec
  - arguments:
    - description: ID of the job for which to get the status.
      name: sid
      required: true
    description: Returns the status of a job.
    name: splunk-job-status
    outputs:
    - contextPath: Splunk.JobStatus.SID
      description: ID of the job.
      type: String
    - contextPath: Splunk.JobStatus.Status
      description: Status of the job.
      type: String
  - arguments:
    - description: The name of the KV store collection.
      name: kv_store_name
      required: true
    - default: true
      defaultValue: search
      description: The name of the Splunk application in which to create the KV store. The default is "search".
      name: app_name
      required: true
    description: Creates a new KV store table.
    name: splunk-kv-store-collection-create
  - arguments:
    - description: The name of the KV store collection.
      name: kv_store_collection_name
      required: true
    - description: |
        The list of names and value types used to define the KV store collection scheme, e.g., id=number, name=string, address=string.
      isArray: true
      name: kv_store_fields
      required: true
    - default: true
      defaultValue: search
      description: The name of the Splunk application that contains the KV store collection. The default is "search".
      name: app_name
      required: true
    description: Configures the KV store fields.
    name: splunk-kv-store-collection-config
  - arguments:
<<<<<<< HEAD
=======
    - description: The name of the KV store collection.
      name: kv_store_collection_name
      required: true
    - description: |
        A comma-delimited list of the fields supported by the collection, e.g., _key,id,name,address. If no value is specified, the KV Store collection configuration will be used.
      name: supported_fields
    - default: true
      defaultValue: search
      description: The name of the Splunk application that contains the KV store collection.
      name: app_name
      required: true
    description: Creates the KV store collection transform.
    name: splunk-kv-store-collection-create-transform
  - arguments:
>>>>>>> 61d45052
    - description: 'The data to add to the KV store collection, according to the collection JSON format, e.g., [{"name": "Splunk HQ", "id": 456, "address": { "street": "340 Brannan Street", "city": "San Francisco", "state": "CA", "zip": "121212"}}, {"name": "Splunk HQ", "id": 123, "address": { "street": "250 Brannan Street", "city": "San Francisco", "state": "CA", "zip": "94107"}}].'
      name: kv_store_data
      required: true
    - description: |-
        The name of the KV store collection.
      name: kv_store_collection_name
      required: true
    - description: The path to the indicator value in kv_store_data.
      name: indicator_path
    - default: true
      defaultValue: search
      description: The name of the Splunk application that contains the KV store collection. The default is "search".
      name: app_name
      required: true
    description: Adds objects to a KV store utilizing the batch-save API.
    name: splunk-kv-store-collection-add-entries
  - arguments:
    - description: 'The name of the Splunk application in which to create the KV store. The default is "search".'
      name: app_name
      required: true
      default: true
      defaultValue: search
    description: Lists all collections for the specified application.
    name: splunk-kv-store-collections-list
    outputs:
    - contextPath: Splunk.CollectionList
      description: List of collections.
      type: String
  - arguments:
    - default: true
      defaultValue: search
      description: The name of the Splunk application that contains the KV store collection. The default is "search".
      name: app_name
      required: true
    - description: A comma-separated list of KV store collections.
      isArray: true
      name: kv_store_collection_name
      required: true
    - defaultValue: '50'
      description: Maximum number of records to return. The default is 50.
      name: limit
    description: Lists all data within a specific KV store collection or collections.
    name: splunk-kv-store-collection-data-list
    outputs:
    - contextPath: Splunk.KVstoreData
      description: An array of collection names. Each collection name will have an array of values, e.g., Splunk.KVstoreData.<collection_name> is a list of the data in the collection).
      type: Unknown
  - arguments:
    - default: true
      defaultValue: search
      description: The name of the Splunk application that contains the KV store collection. For example, "search".
      name: app_name
      required: true
    - description: A comma-separated list of KV store collections.
      isArray: true
      name: kv_store_collection_name
      required: true
    description: Deletes all data within the specified KV store collection or collections.
    name: splunk-kv-store-collection-data-delete
  - arguments:
    - default: true
      defaultValue: search
      description: The name of the Splunk application that contains the KV store. The default is "store".
      name: app_name
      required: true
    - description: A comma-separated list of KV stores.
      isArray: true
      name: kv_store_name
      required: true
    description: Deletes the specified KV stores.
    name: splunk-kv-store-collection-delete
  - arguments:
    - default: true
      defaultValue: search
      description: The name of the Splunk application that contains the KV store collection. The default is "search".
      name: app_name
      required: true
    - description: The name of the KV store collection.
      name: kv_store_collection_name
      required: true
    - description: The key name to search in the store. If the query argument is used, this argument will be ignored.
      name: key
    - description: The value to search in the store. If the query argument is used, this argument will be ignored.
      name: value
    - description: 'Complex query to search in the store with operators such as "and", "or", "not", etc. For more information, see the Splunk documentation: https://docs.splunk.com/Documentation/Splunk/8.0.3/RESTREF/RESTkvstore.'
      name: query
    description: Searches for specific objects in a store. The search can be a basic key-value pair or a full query.
    name: splunk-kv-store-collection-search-entry
    outputs:
    - contextPath: Splunk.KVstoreData
      description: An array of collection names. Each collection name will have an array of values, e.g., Splunk.KVstoreData.<collection_name> is a list of the data in the collection).
      type: Unknown
  - arguments:
    - default: true
      defaultValue: search
      description: The name of the Splunk application that contains the KV store collection. The default is "search".
      name: app_name
      required: true
    - description: The name of the KV store collection.
      name: kv_store_collection_name
      required: true
    - description: The path to the indicator value in kv_store_data.
      name: indicator_path
    - description: The key name to search in the store. If the query argument is used, this argument will be ignored.
      name: key
    - description: 'The value to search in the store. If the query argument is used, this argument will be ignored.'
      name: value
    - description: "Complex query to search in the store with operators such as \"and\", \"or\", \"not\", etc.\nFor more information, see the Splunk documentation: https://docs.splunk.com/Documentation/Splunk/8.0.3/RESTREF/RESTkvstore."
      name: query
    description: Deletes the specified object in store. The search can be a basic key-value pair or a full query.
    name: splunk-kv-store-collection-delete-entry
  - arguments: []
    description: Query Splunk to retrieve a list of sample alerts by alert type. Used for mapping fetched incidents through the Get Schema option.
    name: get-mapping-fields
  - description: Gets data from a notable event. This method does not update the current incident, and should be used for debugging purposes.
    name: get-remote-data
    arguments:
    - description: The remote event ID.
      name: id
      required: true
    - defaultValue: '0'
      description: ISO format date with timezone, e.g., 2021-02-09T16:41:30.589575+02:00. The incident is only updated if it was modified after the last update time.
      name: lastUpdate
  - arguments:
    - description: ISO format date with timezone, e.g., 2021-02-09T16:41:30.589575+02:00. The incident is only returned if it was modified after the last update time.
      name: lastUpdate
    description: Gets the list of notable events that were modified since the last update. This command should be used for debugging purposes, and is available from Cortex XSOAR version 6.1.
    name: get-modified-remote-data
  - arguments: []
    description: Resets the enrichment mechanism of fetched notables.
    name: splunk-reset-enriching-fetch-mechanism
  - description: Returns the Splunk's username matching the given Cortex XSOAR's username.
    name: splunk-get-username-by-xsoar-user
    arguments:
    - default: true
      description: Cortex XSOAR username to match in Splunk's usernames records.
      isArray: true
      name: xsoar_username
      required: true
    outputs:
    - contextPath: Splunk.UserMapping.XsoarUser
      description: Cortex XSOAR user mapping.
      type: String
    - contextPath: Splunk.UserMapping.SplunkUser
      description: Splunk user mapping.
      type: String
<<<<<<< HEAD
  dockerimage: demisto/splunksdk-py3:1.0.0.76115
=======
  dockerimage: demisto/splunksdk-py3:1.0.0.73687
>>>>>>> 61d45052
  isfetch: true
  ismappable: true
  isremotesyncin: true
  isremotesyncout: true
  script: ''
  subtype: python3
  type: python
  runonce: false
tests:
- SplunkPySearch_Test_default_handler
- SplunkPy-Test-V2_default_handler
- Splunk-Test_default_handler
- SplunkPy_KV_commands_default_handler
- SplunkPy parse-raw - Test
fromversion: 5.0.0<|MERGE_RESOLUTION|>--- conflicted
+++ resolved
@@ -429,13 +429,9 @@
       description: The raw event data (parsed).
       type: unknown
   - arguments:
-<<<<<<< HEAD
-    - description: "Event payload key-value pair.\nString example: \"event\": \"Access log test message.\""
-=======
     - description: |-
         Event payload key-value pair.
         String example: "event": "Access log test message".
->>>>>>> 61d45052
       name: event
       required: true
     - description: Fields for indexing that do not occur in the event payload itself. Accepts multiple, comma-separated, fields.
@@ -493,8 +489,6 @@
     description: Configures the KV store fields.
     name: splunk-kv-store-collection-config
   - arguments:
-<<<<<<< HEAD
-=======
     - description: The name of the KV store collection.
       name: kv_store_collection_name
       required: true
@@ -509,7 +503,6 @@
     description: Creates the KV store collection transform.
     name: splunk-kv-store-collection-create-transform
   - arguments:
->>>>>>> 61d45052
     - description: 'The data to add to the KV store collection, according to the collection JSON format, e.g., [{"name": "Splunk HQ", "id": 456, "address": { "street": "340 Brannan Street", "city": "San Francisco", "state": "CA", "zip": "121212"}}, {"name": "Splunk HQ", "id": 123, "address": { "street": "250 Brannan Street", "city": "San Francisco", "state": "CA", "zip": "94107"}}].'
       name: kv_store_data
       required: true
@@ -656,11 +649,7 @@
     - contextPath: Splunk.UserMapping.SplunkUser
       description: Splunk user mapping.
       type: String
-<<<<<<< HEAD
-  dockerimage: demisto/splunksdk-py3:1.0.0.76115
-=======
   dockerimage: demisto/splunksdk-py3:1.0.0.73687
->>>>>>> 61d45052
   isfetch: true
   ismappable: true
   isremotesyncin: true
