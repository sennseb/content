from MicrosoftGraphApplications import main, MANAGED_IDENTITIES_TOKEN_URL, Resources
import MicrosoftGraphApplications
import demistomock as demisto
import pytest
from CommonServerPython import *
from freezegun import freeze_time


@pytest.fixture
def mocked_client():
    from MicrosoftGraphApplications import Client
    return Client(app_id='TEST', verify=False, proxy=False, connection_type='TEST', tenant_id='TEST', enc_key='TEST')


def test_reset_auth_command(mocker, requests_mock):
    """
        Given:
            -
        When:
            - Calling reset_auth.
        Then:
            - Ensure the output are as expected.
    """
    mocker.patch.object(demisto, 'params', return_value={})
    mocker.patch.object(demisto, 'command', return_value='msgraph-apps-auth-reset')
    mocker.patch.object(MicrosoftGraphApplications, 'return_results')

    main()

    assert 'Authorization was reset successfully. Please regenerate the credentials, and ' \
           'then click **Test** to validate the credentials and connection.' \
           in MicrosoftGraphApplications.return_results.call_args[0][0].readable_output


def test_auth_complete_with_managed_identities(mocker, requests_mock):
    """
        Given:
            - Managed Identities client id for authentication.
        When:
            - Calling auth_complete.
        Then:
            - Ensure the output are as expected.
    """
    mock_token = {'access_token': 'test_token', 'expires_in': '86400'}
    requests_mock.get(MANAGED_IDENTITIES_TOKEN_URL, json=mock_token)

    params = {
        'managed_identities_client_id': {'password': 'test_client_id'},
        'authentication_type': 'Azure Managed Identities'
    }
    mocker.patch.object(demisto, 'params', return_value=params)
    mocker.patch.object(demisto, 'command', return_value='msgraph-apps-auth-complete')
    mocker.patch.object(MicrosoftGraphApplications, 'return_results', return_value=params)

    main()

    assert 'Authorization completed successfully' in MicrosoftGraphApplications.return_results.call_args[0][0]


def test_auth_test_with_managed_identities(mocker, requests_mock):
    """
        Given:
            - Managed Identities client id for authentication.
        When:
            - Calling auth_test.
        Then:
            - Ensure the output are as expected.
    """

    mock_token = {'access_token': 'test_token', 'expires_in': '86400'}
    requests_mock.get(MANAGED_IDENTITIES_TOKEN_URL, json=mock_token)

    params = {
        'managed_identities_client_id': {'password': 'test_client_id'},
        'authentication_type': 'Azure Managed Identities'
    }
    mocker.patch.object(demisto, 'params', return_value=params)
    mocker.patch.object(demisto, 'command', return_value='msgraph-apps-auth-test')
    mocker.patch.object(MicrosoftGraphApplications, 'return_results')

    main()

    assert '✅ Success!' in MicrosoftGraphApplications.return_results.call_args[0][0]


@pytest.mark.parametrize(argnames='client_id', argvalues=['test_client_id', None])
def test_test_module_command_with_managed_identities(mocker, requests_mock, client_id):
    """
        Given:
            - Managed Identities client id for authentication.
        When:
            - Calling test_module.
        Then:
            - Ensure the output are as expected.
    """

    mock_token = {'access_token': 'test_token', 'expires_in': '86400'}
    get_mock = requests_mock.get(MANAGED_IDENTITIES_TOKEN_URL, json=mock_token)

    params = {
        'managed_identities_client_id': {'password': client_id},
        'authentication_type': 'Azure Managed Identities'
    }
    mocker.patch.object(demisto, 'params', return_value=params)
    mocker.patch.object(demisto, 'command', return_value='test-module')
    mocker.patch.object(MicrosoftGraphApplications, 'return_results', return_value=params)
    mocker.patch('MicrosoftApiModule.get_integration_context', return_value={})

    main()

    assert 'ok' in MicrosoftGraphApplications.return_results.call_args[0][0]
    qs = get_mock.last_request.qs
    assert qs['resource'] == [Resources.graph]
    assert client_id and qs['client_id'] == [client_id] or 'client_id' not in qs


@pytest.mark.parametrize('limit, list_url_count, next_url_count, top_param_in_url',
                         [
                             (10, 1, 0, True),
                             (0, 1, 1, False)
                         ])
def test_service_principal_list_command(mocker, requests_mock,
                                        limit, list_url_count, next_url_count, top_param_in_url):
    """
        Given:
            -
        When:
            - principal_list_command.
        Then:
            - Ensure the expected requests was made.
    """
    import re
    mock_token = {'access_token': 'test_token', 'expires_in': '86400'}
    mock_res = {'value': [], '@odata.nextLink': 'https://test_next_link.test'}

    get_mock = requests_mock.get(re.compile(f'^{Resources.graph}'), json=mock_res)
    next_link_get_mock = requests_mock.get('https://test_next_link.test', json={'value': []})
    requests_mock.post('https://login.microsoftonline.com/organizations/oauth2/v2.0/token', json=mock_token)

    mocker.patch.object(demisto, 'args', return_value={'limit': limit})
    mocker.patch.object(demisto, 'command', return_value='msgraph-apps-service-principal-list')

    main()

    assert get_mock.call_count == list_url_count
    assert next_link_get_mock.call_count == next_url_count
    assert ('?$top=' in str(get_mock.last_request)) == top_param_in_url


@pytest.mark.parametrize('args, expected_args',
                         [
                             ({'id': 'TEST', 'app_id': None}, "/TEST"),
                             ({'id': None, 'app_id': 'TEST'}, "(appId='TEST')"),
                             ({'id': 'TEST', 'app_id': 'TEST'}, "/TEST")
                         ])
def test_remove_service_principals_command(mocker, requests_mock, mocked_client, args, expected_args):
    """
        Given:
            - Required arguments (id or app_id or both)
        When:
            - Executing msgraph-apps-service-principal-remove command
        Then:
            - Ensure delete_service_principals client's method was called with the right argument
    """
    from MicrosoftGraphApplications import remove_service_principals_command

    requests_mock.delete("https://graph.microsoft.com/v1.0/servicePrincipals/TEST", json={})
    mock_delete_service_principals = mocker.patch.object(mocked_client, "delete_service_principals")
    remove_service_principals_command(mocked_client, args=args)

    assert mock_delete_service_principals.call_args[0][0] == expected_args


def test_remove_service_principals_command_validation(mocked_client):
    """
        Given:
            - No arguments were given
        When:
            - Executing msgraph-apps-service-principal-remove command
        Then:
            - Ensure the validation works as expected and raise an exception to missing arguments
    """
    from MicrosoftGraphApplications import remove_service_principals_command

    with pytest.raises(DemistoException,
                       match=re.escape("Either the (object's) `id` or the `application_id` arguments must be provided.")):
        remove_service_principals_command(mocked_client, args={})


GET_SERVICE_PRINCIPAL_RESPONSE = {'@odata.context': 'https://graph.microsoft.com/v1.0/$metadata#servicePrincipals/$entity',
                                  'id': 'XXXX', 'deletedDateTime': None, 'accountEnabled': True, 'alternativeNames': [],
                                  'appDisplayName': 'Test', 'appDescription': None,
                                  'appId': 'XXXX', 'applicationTemplateId': None, 'appOwnerOrganizationId': 'XXXX',
                                  'appRoleAssignmentRequired': False, 'createdDateTime': '', 'description': None,
                                  'disabledByMicrosoftStatus': None, 'displayName': 'Test', 'homepage': None, 'loginUrl': None,
                                  'logoutUrl': None, 'notes': None, 'notificationEmailAddresses': [],
                                  'preferredSingleSignOnMode': None, 'preferredTokenSigningKeyThumbprint': None, 'replyUrls': [],
                                  'servicePrincipalNames': ['XXXX'], 'servicePrincipalType': 'Application',
                                  'signInAudience': 'AzureADMyOrg',
                                  'tags': ['HideApp', 'WindowsAzureActiveDirectoryIntegratedApp'], 'tokenEncryptionKeyId': None,
                                  'samlSingleSignOnSettings': None, 'addIns': [], 'appRoles': [],
                                  'info': {'logoUrl': None, 'marketingUrl': None, 'privacyStatementUrl': None, 'supportUrl': None,
                                           'termsOfServiceUrl': None}, 'keyCredentials': [], 'oauth2PermissionScopes': [],
                                  'passwordCredentials': [], 'resourceSpecificApplicationPermissions': [],
                                  'verifiedPublisher': {'displayName': None, 'verifiedPublisherId': None, 'addedDateTime': None}}


def test_get_service_principal_command(requests_mock, mocked_client):
    """
        Given:
            - Required arguments (id or app_id or both)
        When:
            - Executing msgraph-apps-service-principal-get command
        Then:
            - Ensure the CommandResults contains the expected result
    """
    from MicrosoftGraphApplications import get_service_principal_command

    mock_token = {'access_token': 'test_token', 'expires_in': '86400'}
    requests_mock.post('https://login.microsoftonline.com/organizations/oauth2/v2.0/token', json=mock_token)
    requests_mock.get("https://graph.microsoft.com/v1.0/servicePrincipals/TEST", json=GET_SERVICE_PRINCIPAL_RESPONSE)
    results = get_service_principal_command(mocked_client, args={'id': 'TEST'})

    assert results.outputs_prefix == "MSGraphApplication"
    assert results.outputs_key_field == "id"
    assert results.readable_output == '### Service Principal (application):\n|id|appId|appDisplayName|accountEnabled|\n' \
                                      '|---|---|---|---|\n| XXXX | XXXX | Test | true |\n'
    assert results.outputs == GET_SERVICE_PRINCIPAL_RESPONSE


@pytest.mark.parametrize('args, expected_id, expected_args',
                         [
                             ({'id': 'TEST', 'app_id': None, 'account_enabled': 'true'}, "/TEST",
                              {'data': {'accountEnabled': True}}),
                             ({'id': None, 'app_id': 'TEST', 'app_role_assignment_required': 'true'}, "(appId='TEST')",
                              {'data': {'appRoleAssignmentRequired': True}}),
                             ({'id': 'TEST', 'app_id': 'TEST'}, "/TEST", {'data': {}})
                         ])
def test_update_service_principals_command(mocker, requests_mock, mocked_client, args, expected_id, expected_args):
    """
        Given:
            - Required arguments (id or app_id or both)
        When:
            - Executing msgraph-apps-service-principal-update command
        Then:
            - Ensure update_service_principals client's method was called with the right arguments
    """
    from MicrosoftGraphApplications import update_service_principal_command

    requests_mock.patch("https://graph.microsoft.com/v1.0/servicePrincipals/TEST", json={})
    mock_update_service_principals = mocker.patch.object(mocked_client, "update_single_service_principal")
    update_service_principal_command(mocked_client, args=args)

    assert mock_update_service_principals.call_args[0][0] == expected_id
    assert mock_update_service_principals.call_args[1] == expected_args


ADD_PASSWORD_RESPONSE = {
    "@odata.context": "",
    "customKeyIdentifier": None,
    "displayName": "Password friendly name",
    "endDateTime": "",
    "hint": "xxx",
    "keyId": "",
    "secretText": "xxxXXXXXXXXXXX",
    "startDateTime": ""
}


@pytest.mark.parametrize('args, expected_id, expected_args',
                         [
                             ({'id': 'TEST', 'app_id': None, 'display_name': 'Password friendly name'}, "/TEST",
                              {'data': {'displayName': 'Password friendly name', 'endDateTime': '2022-02-28 12:00:00'}}),
                             ({'id': None, 'app_id': 'TEST', 'display_name': 'NAME', 'end_date_time': 'end',
                               'start_date_time': 'start'}, "(appId='TEST')",
                              {'data': {'displayName': 'NAME', 'endDateTime': 'end', 'startDateTime': 'start'}})
                         ])
@freeze_time("2022-02-28 11:00:00")
def test_add_password_service_principal_command(mocker, requests_mock, mocked_client, args, expected_id, expected_args):
    """
        Given:
            - Required arguments (id or app_id or both and display_name)
        When:
            - Executing msgraph-apps-service-principal-password-add command
        Then:
            - Ensure add_password_service_principal client's method was called with the right arguments
    """
    from MicrosoftGraphApplications import add_password_service_principal_command

    requests_mock.patch("https://graph.microsoft.com/v1.0/servicePrincipals/TEST/addPassword", json=ADD_PASSWORD_RESPONSE)
    mock_update_service_principals = mocker.patch.object(mocked_client, "add_password_service_principal")
    add_password_service_principal_command(mocked_client, args=args)

    assert mock_update_service_principals.call_args[0][0] == expected_id
    assert mock_update_service_principals.call_args[1] == expected_args


@pytest.mark.parametrize('args, expected_id, expected_args',
                         [
                             ({'id': 'TEST', 'app_id': None, 'key_id': 'XXXXXX'}, "/TEST", {'data': {'keyId': 'XXXXXX'}}),
                             ({'id': None, 'app_id': 'TEST', 'key_id': 'XXXXXX'}, "(appId='TEST')", {'data': {'keyId': 'XXXXXX'}})
                         ])
def test_remove_password_service_principal_command(mocker, requests_mock, mocked_client, args, expected_id, expected_args):
    """
        Given:
            - Required arguments (id or app_id or both and key_id)
        When:
            - Executing msgraph-apps-service-principal-password-remove command
        Then:
            - Ensure remove_password_service_principal client's method was called with the right arguments
    """
    from MicrosoftGraphApplications import remove_password_service_principal_command

    requests_mock.patch("https://graph.microsoft.com/v1.0/servicePrincipals/TEST/removePassword", json={})
    mock_update_service_principals = mocker.patch.object(mocked_client, "remove_password_service_principal")
    remove_password_service_principal_command(mocked_client, args=args)

    assert mock_update_service_principals.call_args[0][0] == expected_id
    assert mock_update_service_principals.call_args[1] == expected_args


@pytest.mark.parametrize('args,', [({'id': 'TEST', 'app_id': None})])
def test_remove_password_service_principal_command_without_required_arg(requests_mock, args, mocked_client):
    """
        Given:
            - Missing required argument (key_id)
        When:
            - Executing msgraph-apps-service-principal-password-remove command
        Then:
            - Ensure an exception is thrown due to missing required argument
    """
    from MicrosoftGraphApplications import remove_password_service_principal_command

    requests_mock.patch("https://graph.microsoft.com/v1.0/servicePrincipals/TEST/removePassword", json={})

    with pytest.raises(KeyError):
        remove_password_service_principal_command(mocked_client, args=args)


def test_unlock_configuration_service_principal_command(mocker, requests_mock, mocked_client):
    """
        Given:
            - Service principal (object) id
        When:
            - Executing msgraph-apps-service-principal-unlock-configuration command
        Then:
<<<<<<< HEAD
            - Ensure unlock_configuration_service_principal client's method was called with the right arguments
    """
    from MicrosoftGraphApplications import unlock_configuration_service_principal_command

    requests_mock.patch("https://graph.microsoft.com/beta/applications/TEST", json={})
    mock_unlock_configuration_service_principal = mocker.patch.object(mocked_client, "unlock_configuration_service_principal")
    unlock_configuration_service_principal_command(mocked_client, args={'id': 'TEST'})

    assert mock_unlock_configuration_service_principal.call_args[0][0] == 'TEST'
    assert mock_unlock_configuration_service_principal.call_args[1] == {}
=======
            - Ensure unlock_configuration_service_principal client's method was called with the right service_id
            - Ensure unlock_configuration_service_principal client's method was called with the lock == False
             (since here we're unlocking the configuration)
    """
    from MicrosoftGraphApplications import change_configuration_service_principal_lock_status

    requests_mock.patch("https://graph.microsoft.com/beta/applications/TEST", json={})
    mock_unlock_configuration_service_principal = mocker.patch.object(mocked_client, "unlock_configuration_service_principal")
    change_configuration_service_principal_lock_status(mocked_client, args={'id': 'TEST'}, lock=False)

    assert mock_unlock_configuration_service_principal.call_args_list[0].kwargs['service_id'] == 'TEST'
    assert not mock_unlock_configuration_service_principal.call_args_list[0].kwargs['lock']


def test_lock_configuration_service_principal_command(mocker, requests_mock, mocked_client):
    """
        Given:
            - Service principal (object) id
        When:
            - Executing msgraph-apps-service-principal-lock-configuration command
        Then:
            - Ensure unlock_configuration_service_principal client's method was called with the right service_id
            - Ensure unlock_configuration_service_principal client's method was called with the lock == True
             (since here locking back the configuration)
    """
    from MicrosoftGraphApplications import change_configuration_service_principal_lock_status

    requests_mock.patch("https://graph.microsoft.com/beta/applications/TEST", json={})
    mock_unlock_configuration_service_principal = mocker.patch.object(mocked_client, "unlock_configuration_service_principal")
    change_configuration_service_principal_lock_status(mocked_client, args={'id': 'TEST'}, lock=True)

    assert mock_unlock_configuration_service_principal.call_args_list[0].kwargs['service_id'] == 'TEST'
    assert mock_unlock_configuration_service_principal.call_args_list[0].kwargs['lock']
>>>>>>> 61d45052


def test_unlock_configuration_service_principal_command_exception(mocker, requests_mock, mocked_client):
    """
        Given:
            - Missing service principal (object) id
        When:
            - Executing msgraph-apps-service-principal-unlock-configuration command
        Then:
            - Ensure KeyError Exception is thrown
    """
<<<<<<< HEAD
    from MicrosoftGraphApplications import unlock_configuration_service_principal_command
=======
    from MicrosoftGraphApplications import change_configuration_service_principal_lock_status
>>>>>>> 61d45052

    requests_mock.patch("https://graph.microsoft.com/beta/applications/TEST", json={})
    mocker.patch.object(mocked_client, "unlock_configuration_service_principal")

    with pytest.raises(KeyError):
<<<<<<< HEAD
        unlock_configuration_service_principal_command(mocked_client, args={})
=======
        change_configuration_service_principal_lock_status(mocked_client, args={}, lock=False)
>>>>>>> 61d45052


def test_start_auth(mocker, mocked_client):
    """
        Given:
            - A client object
        When:
            - start_auth function is called
        Then:
            - Ensure CommandResults is returned and contains the readable_output as expected

    """
    from MicrosoftGraphApplications import start_auth

    mocked_client.ms_client.start_auth = mocker.patch("MicrosoftGraphApplications.MicrosoftClient.start_auth")
    mocked_client.ms_client.start_auth.return_value = "TEST"
    readable_output = "TEST"

    assert start_auth(client=mocked_client).readable_output == readable_output<|MERGE_RESOLUTION|>--- conflicted
+++ resolved
@@ -344,18 +344,6 @@
         When:
             - Executing msgraph-apps-service-principal-unlock-configuration command
         Then:
-<<<<<<< HEAD
-            - Ensure unlock_configuration_service_principal client's method was called with the right arguments
-    """
-    from MicrosoftGraphApplications import unlock_configuration_service_principal_command
-
-    requests_mock.patch("https://graph.microsoft.com/beta/applications/TEST", json={})
-    mock_unlock_configuration_service_principal = mocker.patch.object(mocked_client, "unlock_configuration_service_principal")
-    unlock_configuration_service_principal_command(mocked_client, args={'id': 'TEST'})
-
-    assert mock_unlock_configuration_service_principal.call_args[0][0] == 'TEST'
-    assert mock_unlock_configuration_service_principal.call_args[1] == {}
-=======
             - Ensure unlock_configuration_service_principal client's method was called with the right service_id
             - Ensure unlock_configuration_service_principal client's method was called with the lock == False
              (since here we're unlocking the configuration)
@@ -389,8 +377,6 @@
 
     assert mock_unlock_configuration_service_principal.call_args_list[0].kwargs['service_id'] == 'TEST'
     assert mock_unlock_configuration_service_principal.call_args_list[0].kwargs['lock']
->>>>>>> 61d45052
-
 
 def test_unlock_configuration_service_principal_command_exception(mocker, requests_mock, mocked_client):
     """
@@ -401,21 +387,13 @@
         Then:
             - Ensure KeyError Exception is thrown
     """
-<<<<<<< HEAD
-    from MicrosoftGraphApplications import unlock_configuration_service_principal_command
-=======
     from MicrosoftGraphApplications import change_configuration_service_principal_lock_status
->>>>>>> 61d45052
 
     requests_mock.patch("https://graph.microsoft.com/beta/applications/TEST", json={})
     mocker.patch.object(mocked_client, "unlock_configuration_service_principal")
 
     with pytest.raises(KeyError):
-<<<<<<< HEAD
-        unlock_configuration_service_principal_command(mocked_client, args={})
-=======
         change_configuration_service_principal_lock_status(mocked_client, args={}, lock=False)
->>>>>>> 61d45052
 
 
 def test_start_auth(mocker, mocked_client):
