"""
An integration to MS Graph Service Principals endpoint.
https://docs.microsoft.com/en-us/graph/api/resources/serviceprincipal?view=graph-rest-1.0
"""

import urllib3
from MicrosoftApiModule import *  # noqa: E402
from CommonServerPython import *  # noqa # pylint: disable=unused-wildcard-import
from CommonServerUserPython import *  # noqa

# Disable insecure warnings
urllib3.disable_warnings()
GRANT_BY_CONNECTION = {'Device Code': DEVICE_CODE, 'Client Credentials': CLIENT_CREDENTIALS}
SCOPE_BY_CONNECTION = {'Device Code': 'offline_access Application.ReadWrite.All',
                       'Client Credentials': 'https://graph.microsoft.com/.default'}


class Client:
    def __init__(self, app_id: str, verify: bool, proxy: bool, connection_type: str, tenant_id: str, enc_key: str,
                 azure_ad_endpoint: str = 'https://login.microsoftonline.com',
                 managed_identities_client_id: Optional[str] = None):
        if app_id and '@' in app_id:
            app_id, refresh_token = app_id.split('@')
            integration_context = get_integration_context()
            integration_context.update(current_refresh_token=refresh_token)
            set_integration_context(integration_context)

        token_retrieval_url = 'https://login.microsoftonline.com/organizations/oauth2/v2.0/token' if 'Client' not in \
                                                                                                     connection_type \
            else None

        client_args = assign_params(
            self_deployed=True,
            auth_id=app_id,
            token_retrieval_url=token_retrieval_url,
            grant_type=GRANT_BY_CONNECTION.get(connection_type),
            base_url='https://graph.microsoft.com',
            verify=verify,
            proxy=proxy,
            scope=SCOPE_BY_CONNECTION.get(connection_type),
            azure_ad_endpoint=azure_ad_endpoint,
            tenant_id=tenant_id,
            enc_key=enc_key,
            managed_identities_client_id=managed_identities_client_id,
            managed_identities_resource_uri=Resources.graph,
            command_prefix="msgraph-apps",
        )
        self.ms_client = MicrosoftClient(**client_args)
        self.connection_type = connection_type

    def get_service_principals(
            self,
            limit: int
    ) -> list:
        """Get all service principals.

        Arguments:
            limit: Maximum of services to get.

        Returns:
            All given service principals

        Docs:
            https://docs.microsoft.com/en-us/graph/api/serviceprincipal-list?view=graph-rest-1.0&tabs=http
        """
        suffix = 'v1.0/servicePrincipals'
        if limit > 0:
            res = self.ms_client.http_request(
                'GET',
                suffix + f'?$top={limit}'
            )
            return res['value']
        else:  # unlimited, should page
            results = []
            res = self.ms_client.http_request(
                'GET',
                suffix
            )
            results.extend(res.get('value'))
            while next_link := res.get('@odata.nextLink'):
                res = self.ms_client.http_request('GET', '', next_link)
                results.extend(res.get('value'))
            return results

    def get_single_service_principal(
            self,
            service_id: str
    ):
        """

        Arguments:
            service_id: object id or application id of the service.

        Returns:
            Retrieve the properties and relationships of a servicePrincipal object.

        Docs:
            https://learn.microsoft.com/en-us/graph/api/serviceprincipal-get?view=graph-rest-1.0&tabs=http
        """
        suffix = f'v1.0/servicePrincipals{service_id}'
        return self.ms_client.http_request(method='GET', url_suffix=suffix)

    def update_single_service_principal(
            self,
            service_id: str,
            data: dict
    ):
        """

        Arguments:
            service_id: object id or application id of the service.
            data: Fields to update.

        Returns:
            Update the properties of servicePrincipal object.

        Docs:
            https://learn.microsoft.com/en-us/graph/api/serviceprincipal-update?view=graph-rest-1.0&tabs=http
        """
        suffix = f'v1.0/servicePrincipals{service_id}'
        return self.ms_client.http_request(method='PATCH', url_suffix=suffix, json_data=data, return_empty_response=True)

    def delete_service_principals(
            self,
            service_id: str
    ):
        """Deletes a given id from authorized apps.

        Arguments:
            service_id: the service to remove

        Returns:
            True if removed successfully

        Raises:
            DemistoException if no app exists or any other requests error.

        Docs:
            https://docs.microsoft.com/en-us/graph/api/serviceprincipal-delete?view=graph-rest-1.0&tabs=http
        """
        self.ms_client.http_request(method='DELETE', url_suffix=f'v1.0/servicePrincipals{service_id}', return_empty_response=True)

    def add_password_service_principal(
            self,
            service_id: str,
            data: dict
    ):
        """

        Arguments:
            service_id: object id or application id of the service.
            data: the body request. As you can see in the documentation, it may have displayName, endDateTime, and startDateTime.

        Returns:
            Adds a strong password or secret to an application.

        Docs:
            https://learn.microsoft.com/en-us/graph/api/application-addpassword?view=graph-rest-1.0&tabs=http
        """
        suffix = f'v1.0/servicePrincipals{service_id}/addPassword'
        json_data = {"passwordCredential": data}
        return self.ms_client.http_request(method='POST', url_suffix=suffix, json_data=json_data)

    def remove_password_service_principal(
            self,
            service_id: str,
            data: dict
    ):
        """

        Arguments:
            service_id: object id or application id of the service.
            data: the body request. As you can see in the documentation, it should contain the keyId,
            the unique identifier for the password.

        Returns:
            Remove a password from an application.

        Docs:
            https://learn.microsoft.com/en-us/graph/api/application-removepassword?view=graph-rest-1.0&tabs=http
        """
        suffix = f'v1.0/servicePrincipals{service_id}/removePassword'
        return self.ms_client.http_request(method='POST', url_suffix=suffix, json_data=data, return_empty_response=True)

    def unlock_configuration_service_principal(
            self,
            service_id: str,
<<<<<<< HEAD
=======
            lock: bool
>>>>>>> 61d45052
    ):
        """

        Arguments:
<<<<<<< HEAD
=======
            lock: Whether to lock or unlock. True to lock, False to unlock.
>>>>>>> 61d45052
            service_id: object id or application id of the service.

        Returns:
            Remove a password from an application.

        Docs:
            https://learn.microsoft.com/en-us/graph/api/application-removepassword?view=graph-rest-1.0&tabs=http
        """
        data = {"servicePrincipalLockConfiguration":
<<<<<<< HEAD
                {"isEnabled": False,
=======
                {"isEnabled": lock,
>>>>>>> 61d45052
                 "credentialsWithUsageSign": True,
                 "credentialsWithUsageVerify": True}
                }
        suffix = f'/beta/applications/{service_id}'
        return self.ms_client.http_request(method='PATCH', url_suffix=suffix, json_data=data, return_empty_response=True)


''' COMMAND FUNCTIONS '''


def start_auth(client: Client) -> CommandResults:
    result = client.ms_client.start_auth('!msgraph-apps-auth-complete')
    return CommandResults(readable_output=result)


def complete_auth(client: Client) -> str:
    client.ms_client.get_access_token()
    return '✅ Authorization completed successfully.'


def test_connection(client: Client) -> str:
    client.ms_client.get_access_token()
    return '✅ Success!'


def list_service_principals_command(ms_client: Client, args: dict) -> CommandResults:
    """Lists all service principals

    Arguments:
        ms_client: The Client
        args: demisto.args()

    Returns:
        Results to post in demisto
    """
    limit_str = args.get('limit', '')
    try:
        limit = int(limit_str)
    except ValueError:
        raise DemistoException(f'Limit must be an integer, not "{limit_str}"')
    results = ms_client.get_service_principals(limit)
    return CommandResults(
        'MSGraphApplication',
        'id',
        outputs=results,
        readable_output=tableToMarkdown(
            'Available services (applications):',
            results,
            headers=['id', 'appId', 'appDisplayName', 'accountEnabled', 'deletedDateTime'],
            removeNull=True
        )
    )


def validate_service_principal_input(args: dict) -> tuple[str, Optional[Any]]:
    """
    Ensure at least one argument (object) id or app id is given.

    Args:
        args: The arguments were passed with the command.

    Returns:
        If the two arguments are missing, raise an exception, otherwise return the (object) id.
        This validation returns tuple, the first element will be sent to the api call, the second is the given id/app id as is.
    """
    object_id = args.get('id')
    app_client_id = args.get('app_id')
    if not (object_id or app_client_id):
        raise DemistoException("Either the (object's) `id` or the `application_id` arguments must be provided.")

    # if both are provided, pass the object_id
    if object_id:
        return f"/{object_id}", object_id
    return f"(appId='{app_client_id}')", app_client_id


def get_service_principal_command(ms_client: Client, args: dict) -> CommandResults:
    """

    Args:
        ms_client: The Client
        args: demisto.args()

    Returns:
        Results to post in demisto
    """
    id_for_request, service_id = validate_service_principal_input(args=args)
    results = ms_client.get_single_service_principal(id_for_request)
    return CommandResults(
        'MSGraphApplication',
        'id',
        outputs=results,
        readable_output=tableToMarkdown(
            'Service Principal (application):',
            results,
            headers=['id', 'appId', 'appDisplayName', 'accountEnabled', 'deletedDateTime'],
            removeNull=True
        )
    )


def update_service_principal_command(ms_client: Client, args: dict) -> CommandResults:
    """
    Update the properties of servicePrincipal object.
    Args:
        ms_client: The Client
        args: demisto.args()

    Returns:
        an informative message.
    """
    id_for_request, service_id = validate_service_principal_input(args=args)
    fields_to_update = {"app_role_assignment_required": "appRoleAssignmentRequired", "display_name": "displayName",
                        "preferred_single_sign_on_mode": "preferredSingleSignOnMode"
                        }
    boolean_fields_to_update = {"account_enabled": "accountEnabled", "app_role_assignment_required": "appRoleAssignmentRequired"}

    data = {
        fields_to_update[field]: args[field]
        for field in fields_to_update
        if field in args
    }

    for field in boolean_fields_to_update:
        if field in args:
            data[boolean_fields_to_update[field]] = argToBoolean(args[field])

    ms_client.update_single_service_principal(id_for_request, data=data)

    return CommandResults(
        readable_output=f'Service {service_id} was updated successfully.'
    )


def remove_service_principals_command(ms_client: Client, args: dict) -> CommandResults:
    """Remove an authorized app.

        Arguments:
        ms_client: The Client
        args: demisto.args()

    Returns:
        Results to post in demisto
    """
    id_for_request, service_id = validate_service_principal_input(args=args)
    ms_client.delete_service_principals(id_for_request)
    return CommandResults(
        readable_output=f'Service {service_id} was deleted.'
    )


def add_password_service_principal_command(ms_client: Client, args: dict) -> CommandResults:
    """
    Adds a strong password or secret to the service principal.

    Arguments:
        ms_client: The Client
        args: demisto.args()

    Returns:
        Results to post in demisto
    """
    id_for_request, service_id = validate_service_principal_input(args=args)

    fields_for_body_request = {"display_name": "displayName", "end_date_time": "endDateTime", "start_date_time": "startDateTime"}

    data = {
        fields_for_body_request[field]: args[field]
        for field in fields_for_body_request
        if field in args
    }

    # If the user didn't pass the expiration time, we set it to 1 hour when the API set it to +2 years.
    if "endDateTime" not in data:
        data["endDateTime"] = str(datetime.now() + timedelta(hours=1))

    results = ms_client.add_password_service_principal(id_for_request, data=data)

    return CommandResults(
        'MSGraphApplication',
        'id',
        outputs=results,
        readable_output=f'A password was added to application {service_id} successfully.'
    )


def remove_password_service_principal_command(ms_client: Client, args: dict) -> CommandResults:
    """
    Remove a password from the service principal.

    Arguments:
        ms_client: The Client
        args: demisto.args()

    Returns:
        Results to post in demisto
    """
    id_for_request, service_id = validate_service_principal_input(args=args)

    data = {"keyId": args["key_id"]}

    ms_client.remove_password_service_principal(id_for_request, data=data)

    return CommandResults(
        readable_output=f'The password of the unique identifier {args["key_id"]} was removed successfully.'
    )


<<<<<<< HEAD
def unlock_configuration_service_principal_command(ms_client: Client, args: dict) -> CommandResults:
    """
    Unlock configuration of a service principal.

    Arguments:
=======
def change_configuration_service_principal_lock_status(ms_client: Client, args: dict, lock: bool) -> CommandResults:
    """
    Unlock / Lock configuration of a service principal.

    Arguments:
        lock: in the case of locking back the configuration.
>>>>>>> 61d45052
        ms_client: The Client
        args: demisto.args()

    Returns:
        Results to post in demisto
    """
    object_id = args["id"]

<<<<<<< HEAD
    ms_client.unlock_configuration_service_principal(object_id)

    return CommandResults(
        readable_output=f'The configuration of {object_id} was unlocked successfully.'
=======
    ms_client.unlock_configuration_service_principal(service_id=object_id, lock=lock)

    return CommandResults(
        readable_output=f'The configuration of {object_id} was {"locked" if lock else "unlocked"} successfully.'
>>>>>>> 61d45052
    )


def test_module(client: Client) -> str:
    """Tests API connectivity and authentication for client credentials only.

    Returning 'ok' indicates that the integration works like it is supposed to.
    Connection to the service is successful.
    Raises exceptions if something goes wrong.

    :type client: ``Client``
    :param Client: client to use

    :return: 'ok' if test passed.
    :rtype: ``str``
    """
    # This  should validate all the inputs given in the integration configuration panel,
    # either manually or by using an API that uses them.
    if client.connection_type == 'Device Code':
        raise DemistoException(
            "Test module is available for Client Credentials or Azure Managed Identities only,"
            " for other authentication types use the msgraph-apps-auth-start command")

    test_connection(client)
    return "ok"


def main():  # pragma: no cover
    handle_proxy()
    demisto.debug(f'Command being called is {demisto.command()}')
    try:
        command = demisto.command()
        params = demisto.params()
        args = demisto.args()
        client = Client(
            app_id=params.get('app_id', ''),
            verify=not params.get('insecure', False),
            proxy=params.get('proxy', False),
            azure_ad_endpoint=params.get('azure_ad_endpoint',
                                         'https://login.microsoftonline.com') or 'https://login.microsoftonline.com',
            enc_key=(params.get('credentials', {})).get('password'),
            tenant_id=params.get('tenant_id'),
            connection_type=params.get('authentication_type', 'Device Code'),
            managed_identities_client_id=get_azure_managed_identities_client_id(params)
        )

        if command == 'test-module':
            # This is the call made when pressing the integration Test button.
            return_results(test_module(client))
        elif command == 'msgraph-apps-auth-start':
            return_results(start_auth(client))
        elif command == 'msgraph-apps-auth-complete':
            return_results(complete_auth(client))
        elif command == 'msgraph-apps-auth-test':
            return_results(test_connection(client))
        elif command == 'msgraph-apps-auth-reset':
            return_results(reset_auth())
        elif command == 'msgraph-apps-service-principal-list':
            return_results(list_service_principals_command(client, args))
        elif command == 'msgraph-apps-service-principal-remove':
            return_results(remove_service_principals_command(client, args))
        elif command == 'msgraph-apps-service-principal-get':
            return_results(get_service_principal_command(client, args))
        elif command == 'msgraph-apps-service-principal-update':
            return_results(update_service_principal_command(client, args))
        elif command == 'msgraph-apps-service-principal-password-add':
            return_results(add_password_service_principal_command(client, args))
        elif command == 'msgraph-apps-service-principal-password-remove':
            return_results(remove_password_service_principal_command(client, args))
        elif command == 'msgraph-apps-service-principal-unlock-configuration':
<<<<<<< HEAD
            return_results(unlock_configuration_service_principal_command(client, args))
=======
            return_results(change_configuration_service_principal_lock_status(client, args, lock=False))
        elif command == 'msgraph-apps-service-principal-lock-configuration':
            return_results(change_configuration_service_principal_lock_status(client, args, lock=True))
>>>>>>> 61d45052
        else:
            raise NotImplementedError(f"Command '{command}' not found.")

    # Log exceptions and return errors
    except Exception as e:
        return_error(f'Failed to execute {demisto.command()} command.\nError:\n{str(e)}')


''' ENTRY POINT '''

if __name__ in ('__main__', '__builtin__', 'builtins'):
    main()<|MERGE_RESOLUTION|>--- conflicted
+++ resolved
@@ -185,18 +185,12 @@
     def unlock_configuration_service_principal(
             self,
             service_id: str,
-<<<<<<< HEAD
-=======
             lock: bool
->>>>>>> 61d45052
     ):
         """
 
         Arguments:
-<<<<<<< HEAD
-=======
             lock: Whether to lock or unlock. True to lock, False to unlock.
->>>>>>> 61d45052
             service_id: object id or application id of the service.
 
         Returns:
@@ -206,11 +200,7 @@
             https://learn.microsoft.com/en-us/graph/api/application-removepassword?view=graph-rest-1.0&tabs=http
         """
         data = {"servicePrincipalLockConfiguration":
-<<<<<<< HEAD
-                {"isEnabled": False,
-=======
                 {"isEnabled": lock,
->>>>>>> 61d45052
                  "credentialsWithUsageSign": True,
                  "credentialsWithUsageVerify": True}
                 }
@@ -419,20 +409,12 @@
     )
 
 
-<<<<<<< HEAD
-def unlock_configuration_service_principal_command(ms_client: Client, args: dict) -> CommandResults:
-    """
-    Unlock configuration of a service principal.
-
-    Arguments:
-=======
 def change_configuration_service_principal_lock_status(ms_client: Client, args: dict, lock: bool) -> CommandResults:
     """
     Unlock / Lock configuration of a service principal.
 
     Arguments:
         lock: in the case of locking back the configuration.
->>>>>>> 61d45052
         ms_client: The Client
         args: demisto.args()
 
@@ -441,17 +423,10 @@
     """
     object_id = args["id"]
 
-<<<<<<< HEAD
-    ms_client.unlock_configuration_service_principal(object_id)
-
-    return CommandResults(
-        readable_output=f'The configuration of {object_id} was unlocked successfully.'
-=======
     ms_client.unlock_configuration_service_principal(service_id=object_id, lock=lock)
 
     return CommandResults(
         readable_output=f'The configuration of {object_id} was {"locked" if lock else "unlocked"} successfully.'
->>>>>>> 61d45052
     )
 
 
@@ -522,13 +497,9 @@
         elif command == 'msgraph-apps-service-principal-password-remove':
             return_results(remove_password_service_principal_command(client, args))
         elif command == 'msgraph-apps-service-principal-unlock-configuration':
-<<<<<<< HEAD
-            return_results(unlock_configuration_service_principal_command(client, args))
-=======
             return_results(change_configuration_service_principal_lock_status(client, args, lock=False))
         elif command == 'msgraph-apps-service-principal-lock-configuration':
             return_results(change_configuration_service_principal_lock_status(client, args, lock=True))
->>>>>>> 61d45052
         else:
             raise NotImplementedError(f"Command '{command}' not found.")
 
