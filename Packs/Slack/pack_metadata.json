--- conflicted
+++ resolved
@@ -2,11 +2,7 @@
     "name": "Slack",
     "description": "Interact with Slack API - collect logs, send messages and notifications to your Slack team.",
     "support": "xsoar",
-<<<<<<< HEAD
-    "currentVersion": "3.4.5",
-=======
     "currentVersion": "3.4.6",
->>>>>>> 6f85d284
     "author": "Cortex XSOAR",
     "url": "https://www.paloaltonetworks.com/cortex",
     "email": "",
