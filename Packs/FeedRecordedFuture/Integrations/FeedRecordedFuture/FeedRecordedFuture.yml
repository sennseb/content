category: Data Enrichment & Threat Intelligence
commonfields:
  id: Recorded Future Feed
  version: -1
configuration:
- defaultvalue: F - Reliability cannot be judged
  display: Source reliability
  name: feedInstanceReliability
  options:
  - A - Completely reliable
  - B - Usually reliable
  - C - Fairly reliable
  - D - Not usually reliable
  - E - Unreliable
  - F - Reliability cannot be judged
  required: true
  type: 15
- name: expiration
  required: false
  type: 17
- defaultvalue: indicatorType
  hidden: true
  name: expirationPolicy
  required: false
  type: 0
- hidden: true
  name: expirationInterval
  required: false
  type: 1
- display: Fetch indicators
  name: feed
  required: false
  type: 8
- additionalinfo: When selected, the exclusion list is ignored for indicators from
    this feed. This means that if an indicator from this feed is on the exclusion
    list, the indicator might still be added to the system.
  display: Bypass exclusion list
  name: bypassExclusionList
  required: false
  type: 8
- name: skipExclusionList
  required: false
  type: 8
- additionalinfo: Indicators from this integration instance will be marked with this
    reputation.
  defaultvalue: feedInstanceReputationNotSet
  display: Indicator reputation
  name: feedInstanceReputation
  options:
  - None
  - Good
  - Suspicious
  - Bad
  required: false
  type: 18
- defaultvalue: '240'
  display: Fetch Interval
  name: feedFetchInterval
  required: true
  type: 19
- display: Trust any certificate (not secure)
  name: insecure
  required: false
  type: 8
- display: Use system proxy settings
  name: proxy
  required: false
  type: 8
- additionalinfo: Type of the indicator in the feed.
  display: Indicator type
  hidden: false
  name: indicator_type
  options:
  - domain
  - ip
  - hash
  - url
  required: true
  type: 15
- display: API token
  hidden: false
  name: api_token
  required: true
  type: 4
- defaultvalue: connectApi
  display: Sub Feeds
  hidden: false
  name: sub_feeds
  options:
  - connectApi
  - fusion
  required: true
  type: 16
- additionalinfo: |-
    Limit the indicators list to a specific risk rule.
    To see available risk rules run the rf-feed-get-risk-rules command.
    This parameter will only be used for the 'connectApi' sub-feed.
  display: Risk Rule
  hidden: false
  name: risk_rule
  required: false
  type: 0
- additionalinfo: |-
    Load a custom risklist from a specified Recorded Future file path.
    If no file path is specified, the default risklist file is used.
    This parameter will only be used for the 'fusion' sub-feed.
  display: Fusion File Path
  hidden: false
  name: fusion_file_path
  required: false
  type: 0
- additionalinfo: Time in seconds before HTTP requests timeout.
  defaultvalue: '20'
  display: Request Timeout
  hidden: false
  name: polling_timeout
  required: true
  type: 0
<<<<<<< HEAD
- additionalinfo: The minimum score from the feed in order to to determine whether
    the indicator is malicious. Default is "65"
  defaultvalue: '65'
  display: Threshold
  hidden: false
  name: threshold
  required: false
  type: 0
description: Ingest indicators from Recorded Future feeds into Demisto.
=======
description: Ingests indicators from Recorded Future feeds into Demisto.
>>>>>>> d5054236
display: Recorded Future Feed
name: Recorded Future Feed
script:
  commands:
  - arguments:
    - default: true
      defaultValue: '10'
      description: The maximum number of results to return. The default value is 10.
      isArray: false
      name: limit
      required: true
      secret: false
    - auto: PREDEFINED
      default: false
      description: The indicator type. Can be "ip", "domain", "hash", or "url".
      isArray: false
      name: indicator_type
      predefined:
      - ip
      - domain
      - hash
      - url
      required: false
      secret: false
    deprecated: false
    description: Gets indicators from the feed.
    execution: false
    name: rf-feed-get-indicators
  - arguments:
    - auto: PREDEFINED
      default: false
      description: The indicator type
      isArray: false
      name: indicator_type
      predefined:
      - ip
      - domain
      - hash
      - url
      required: true
      secret: false
    deprecated: false
    description: |-
      Get a list of the risk rules available for an indicator,
      To limit the 'connectApi' sub feed indicators list.
    execution: false
    name: rf-feed-get-risk-rules
    outputs:
    - contextPath: RecordedFutureFeed.RiskRule.Name
      description: The risk rule name.
      type: String
    - contextPath: RecordedFutureFeed.RiskRule.Description
      description: The risk rule description.
      type: String
    - contextPath: RecordedFutureFeed.RiskRule.Criticality
      description: The risk rule criticality.
      type: String
  dockerimage: demisto/python3:3.7.5.4583
  feed: true
  isfetch: false
  longRunning: false
  longRunningPort: false
  runonce: false
  script: '-'
  subtype: python3
  type: python
tests:
- RecordedFutureFeed - Test
fromversion: 5.5.0<|MERGE_RESOLUTION|>--- conflicted
+++ resolved
@@ -116,7 +116,6 @@
   name: polling_timeout
   required: true
   type: 0
-<<<<<<< HEAD
 - additionalinfo: The minimum score from the feed in order to to determine whether
     the indicator is malicious. Default is "65"
   defaultvalue: '65'
@@ -125,10 +124,7 @@
   name: threshold
   required: false
   type: 0
-description: Ingest indicators from Recorded Future feeds into Demisto.
-=======
 description: Ingests indicators from Recorded Future feeds into Demisto.
->>>>>>> d5054236
 display: Recorded Future Feed
 name: Recorded Future Feed
 script:
