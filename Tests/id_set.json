--- conflicted
+++ resolved
@@ -1,5641 +1,3 @@
-<<<<<<< HEAD
-[
-    {
-        "Cybereason": {
-            "toversion": "99.99.99", 
-            "fromversion": "0"
-        }
-    }, 
-    {
-        "Giphy": {
-            "toversion": "99.99.99", 
-            "fromversion": "0"
-        }
-    }, 
-    {
-        "RSA NetWitness Packets and Logs": {
-            "toversion": "3.1.0", 
-            "fromversion": "0"
-        }
-    }, 
-    {
-        "ReversingLabs A1000": {
-            "toversion": "99.99.99", 
-            "fromversion": "0"
-        }
-    }, 
-    {
-        "VMware": {
-            "toversion": "99.99.99", 
-            "fromversion": "0"
-        }
-    }, 
-    {
-        "RSA Archer": {
-            "toversion": "99.99.99", 
-            "fromversion": "0"
-        }
-    }, 
-    {
-        "vmray": {
-            "toversion": "99.99.99", 
-            "fromversion": "0"
-        }
-    }, 
-    {
-        "jira": {
-            "toversion": "99.99.99", 
-            "fromversion": "2.6.0"
-        }
-    }, 
-    {
-        "Verodin": {
-            "toversion": "99.99.99", 
-            "fromversion": "0"
-        }
-    }, 
-    {
-        "dnstwist": {
-            "toversion": "99.99.99", 
-            "fromversion": "0"
-        }
-    }, 
-    {
-        "EWS": {
-            "toversion": "99.99.99", 
-            "fromversion": "0"
-        }
-    }, 
-    {
-        "OpenPhish": {
-            "toversion": "99.99.99", 
-            "fromversion": "0"
-        }
-    }, 
-    {
-        "McAfee NSM": {
-            "toversion": "99.99.99", 
-            "fromversion": "0"
-        }
-    }, 
-    {
-        "ipinfo": {
-            "toversion": "99.99.99", 
-            "fromversion": "0"
-        }
-    }, 
-    {
-        "Cuckoo Sandbox": {
-            "toversion": "3.1.0", 
-            "fromversion": "0"
-        }
-    }, 
-    {
-        "Moloch": {
-            "toversion": "3.1.0", 
-            "fromversion": "0"
-        }
-    }, 
-    {
-        "Demisto REST API": {
-            "toversion": "99.99.99", 
-            "fromversion": "0"
-        }
-    }, 
-    {
-        "Symantec Advanced Threat Protection": {
-            "toversion": "99.99.99", 
-            "fromversion": "0"
-        }
-    }, 
-    {
-        "McAfee Active Response": {
-            "toversion": "99.99.99", 
-            "fromversion": "0"
-        }
-    }, 
-    {
-        "Aella Star Light": {
-            "toversion": "99.99.99", 
-            "fromversion": "0"
-        }
-    }, 
-    {
-        "Zendesk": {
-            "toversion": "99.99.99", 
-            "fromversion": "3.5.0"
-        }
-    }, 
-    {
-        "Cisco CloudLock": {
-            "toversion": "99.99.99", 
-            "fromversion": "0"
-        }
-    }, 
-    {
-        "carbonblackliveresponse": {
-            "toversion": "99.99.99", 
-            "fromversion": "0"
-        }
-    }, 
-    {
-        "Check Point Sandblast Appliance": {
-            "toversion": "3.1.0", 
-            "fromversion": "0"
-        }
-    }, 
-    {
-        "Pipl": {
-            "toversion": "99.99.99", 
-            "fromversion": "3.5.0"
-        }
-    }, 
-    {
-        "Forcepoint": {
-            "toversion": "99.99.99", 
-            "fromversion": "0"
-        }
-    }, 
-    {
-        "FireEye HX": {
-            "toversion": "99.99.99", 
-            "fromversion": "0"
-        }
-    }, 
-    {
-        "Threat Crowd": {
-            "toversion": "99.99.99", 
-            "fromversion": "0"
-        }
-    }, 
-    {
-        "Palo Alto AppFramework": {
-            "toversion": "99.99.99", 
-            "fromversion": "0"
-        }
-    }, 
-    {
-        "Phishme Intelligence": {
-            "toversion": "99.99.99", 
-            "fromversion": "0"
-        }
-    }, 
-    {
-        "Remedy AR": {
-            "toversion": "99.99.99", 
-            "fromversion": "0"
-        }
-    }, 
-    {
-        "Intezer": {
-            "toversion": "99.99.99", 
-            "fromversion": "0"
-        }
-    }, 
-    {
-        "AlgoSec": {
-            "toversion": "99.99.99", 
-            "fromversion": "0"
-        }
-    }, 
-    {
-        "Zoom": {
-            "toversion": "99.99.99", 
-            "fromversion": "0"
-        }
-    }, 
-    {
-        "Cuckoo Sandbox": {
-            "toversion": "99.99.99", 
-            "fromversion": "3.5.0"
-        }
-    }, 
-    {
-        "Threat Grid": {
-            "toversion": "99.99.99", 
-            "fromversion": "0"
-        }
-    }, 
-    {
-        "QRadar": {
-            "toversion": "99.99.99", 
-            "fromversion": "0"
-        }
-    }, 
-    {
-        "SplunkPy": {
-            "toversion": "99.99.99", 
-            "fromversion": "0"
-        }
-    }, 
-    {
-        "TruSTAR": {
-            "toversion": "99.99.99", 
-            "fromversion": "0"
-        }
-    }, 
-    {
-        "LogRhythm": {
-            "toversion": "99.99.99", 
-            "fromversion": "0"
-        }
-    }, 
-    {
-        "Service Manager": {
-            "toversion": "99.99.99", 
-            "fromversion": "0"
-        }
-    }, 
-    {
-        "Trend Micro": {
-            "toversion": "99.99.99", 
-            "fromversion": "0"
-        }
-    }, 
-    {
-        "Netskope": {
-            "toversion": "99.99.99", 
-            "fromversion": "0"
-        }
-    }, 
-    {
-        "McAfee Web Gateway": {
-            "toversion": "99.99.99", 
-            "fromversion": "0"
-        }
-    }, 
-    {
-        "ArcSight Logger": {
-            "toversion": "99.99.99", 
-            "fromversion": "0"
-        }
-    }, 
-    {
-        "carbonblack-v2": {
-            "toversion": "99.99.99", 
-            "fromversion": "3.6.0"
-        }
-    }, 
-    {
-        "Zscaler": {
-            "toversion": "99.99.99", 
-            "fromversion": "0"
-        }
-    }, 
-    {
-        "Check Point Sandblast": {
-            "toversion": "3.1.0", 
-            "fromversion": "0"
-        }
-    }, 
-    {
-        "fireeye": {
-            "toversion": "3.1.0", 
-            "fromversion": "3.0.0"
-        }
-    }, 
-    {
-        "Awake Security": {
-            "toversion": "99.99.99", 
-            "fromversion": "0"
-        }
-    }, 
-    {
-        "Skyformation": {
-            "toversion": "99.99.99", 
-            "fromversion": "0"
-        }
-    }, 
-    {
-        "Cisco Spark": {
-            "toversion": "99.99.99", 
-            "fromversion": "0"
-        }
-    }, 
-    {
-        "ArcSight ESM": {
-            "toversion": "99.99.99", 
-            "fromversion": "0"
-        }
-    }, 
-    {
-        "Rapid7 Nexpose": {
-            "toversion": "99.99.99", 
-            "fromversion": "3.6.0"
-        }
-    }, 
-    {
-        "Cylance Protect v2": {
-            "toversion": "99.99.99", 
-            "fromversion": "0"
-        }
-    }, 
-    {
-        "Cyber Triage": {
-            "toversion": "99.99.99", 
-            "fromversion": "0"
-        }
-    }, 
-    {
-        "Endgame": {
-            "toversion": "99.99.99", 
-            "fromversion": "0"
-        }
-    }, 
-    {
-        "Kenna": {
-            "toversion": "99.99.99", 
-            "fromversion": "0"
-        }
-    }, 
-    {
-        "Cisco Meraki": {
-            "toversion": "99.99.99", 
-            "fromversion": "0"
-        }
-    }, 
-    {
-        "WildFire": {
-            "toversion": "3.6.0", 
-            "fromversion": "3.5.0"
-        }
-    }, 
-    {
-        "AWS Sagemaker": {
-            "toversion": "99.99.99", 
-            "fromversion": "0"
-        }
-    }, 
-    {
-        "VxStream": {
-            "toversion": "99.99.99", 
-            "fromversion": "0"
-        }
-    }, 
-    {
-        "DomainTools": {
-            "toversion": "99.99.99", 
-            "fromversion": "3.0.0"
-        }
-    }, 
-    {
-        "Jask": {
-            "toversion": "99.99.99", 
-            "fromversion": "0"
-        }
-    }, 
-    {
-        "Server Message Block (SMB)": {
-            "toversion": "99.99.99", 
-            "fromversion": "0"
-        }
-    }, 
-    {
-        "McAfee ESM-v10": {
-            "toversion": "99.99.99", 
-            "fromversion": "0"
-        }
-    }, 
-    {
-        "nmap": {
-            "toversion": "99.99.99", 
-            "fromversion": "0"
-        }
-    }, 
-    {
-        "ReversingLabs Titanium Cloud": {
-            "toversion": "99.99.99", 
-            "fromversion": "0"
-        }
-    }, 
-    {
-        "Farsight DNSDB": {
-            "toversion": "99.99.99", 
-            "fromversion": "0"
-        }
-    }, 
-    {
-        "Symantec MSS": {
-            "toversion": "99.99.99", 
-            "fromversion": "0"
-        }
-    }, 
-    {
-        "EWS Mail Sender": {
-            "toversion": "99.99.99", 
-            "fromversion": "0"
-        }
-    }, 
-    {
-        "WildFire": {
-            "toversion": "99.99.99", 
-            "fromversion": "4.0.0"
-        }
-    }, 
-    {
-        "WildFire": {
-            "toversion": "3.1.0", 
-            "fromversion": "2.5.0"
-        }
-    }, 
-    {
-        "AlienVault OTX": {
-            "toversion": "99.99.99", 
-            "fromversion": "3.0.1"
-        }
-    }, 
-    {
-        "Windows Defender Advanced Threat Protection": {
-            "toversion": "99.99.99", 
-            "fromversion": "0"
-        }
-    }, 
-    {
-        "Mail Sender (New)": {
-            "toversion": "99.99.99", 
-            "fromversion": "0"
-        }
-    }, 
-    {
-        "Attivo Botsink": {
-            "toversion": "99.99.99", 
-            "fromversion": "0"
-        }
-    }, 
-    {
-        "Sample Incident Generator": {
-            "toversion": "99.99.99", 
-            "fromversion": "0"
-        }
-    }, 
-    {
-        "Hybrid Analysis": {
-            "toversion": "99.99.99", 
-            "fromversion": "3.6.1"
-        }
-    }, 
-    {
-        "Anomali ThreatStream": {
-            "toversion": "99.99.99", 
-            "fromversion": "0"
-        }
-    }, 
-    {
-        "PacketMail": {
-            "toversion": "99.99.99", 
-            "fromversion": "0"
-        }
-    }, 
-    {
-        "Qualys": {
-            "toversion": "3.1.0", 
-            "fromversion": "0"
-        }
-    }, 
-    {
-        "Cisco Umbrella Investigate": {
-            "toversion": "99.99.99", 
-            "fromversion": "0"
-        }
-    }, 
-    {
-        "Carbon Black Defense": {
-            "toversion": "99.99.99", 
-            "fromversion": "0"
-        }
-    }, 
-    {
-        "Lockpath KeyLight": {
-            "toversion": "3.1.0", 
-            "fromversion": "0"
-        }
-    }, 
-    {
-        "OPSWAT-Metadefender": {
-            "toversion": "99.99.99", 
-            "fromversion": "0"
-        }
-    }, 
-    {
-        "ActiveMQ": {
-            "toversion": "99.99.99", 
-            "fromversion": "0"
-        }
-    }, 
-    {
-        "Cisco Email Security Appliance (IronPort)": {
-            "toversion": "99.99.99", 
-            "fromversion": "0"
-        }
-    }, 
-    {
-        "Qualys": {
-            "toversion": "99.99.99", 
-            "fromversion": "3.5.0"
-        }
-    }, 
-    {
-        "IsItPhishing": {
-            "toversion": "99.99.99", 
-            "fromversion": "0"
-        }
-    }, 
-    {
-        "okta": {
-            "toversion": "3.5.1", 
-            "fromversion": "3.1.0"
-        }
-    }, 
-    {
-        "AWS - EC2": {
-            "toversion": "99.99.99", 
-            "fromversion": "0"
-        }
-    }, 
-    {
-        "Blockade.io": {
-            "toversion": "99.99.99", 
-            "fromversion": "0"
-        }
-    }, 
-    {
-        "AlphaSOC Network Behavior Analytics": {
-            "toversion": "99.99.99", 
-            "fromversion": "0"
-        }
-    }, 
-    {
-        "Recorded Future": {
-            "toversion": "99.99.99", 
-            "fromversion": "0"
-        }
-    }, 
-    {
-        "CVE Search": {
-            "toversion": "99.99.99", 
-            "fromversion": "0"
-        }
-    }, 
-    {
-        "SNDBOX": {
-            "toversion": "99.99.99", 
-            "fromversion": "0"
-        }
-    }, 
-    {
-        "Demisto Lock": {
-            "toversion": "99.99.99", 
-            "fromversion": "0"
-        }
-    }, 
-    {
-        "F5 firewall": {
-            "toversion": "99.99.99", 
-            "fromversion": "0"
-        }
-    }, 
-    {
-        "MimecastV2": {
-            "toversion": "99.99.99", 
-            "fromversion": "0"
-        }
-    }, 
-    {
-        "Zendesk": {
-            "toversion": "3.1.0", 
-            "fromversion": "0"
-        }
-    }, 
-    {
-        "RedCanary": {
-            "toversion": "99.99.99", 
-            "fromversion": "0"
-        }
-    }, 
-    {
-        "Joe Security": {
-            "toversion": "99.99.99", 
-            "fromversion": "0"
-        }
-    }, 
-    {
-        "AWS - CloudTrail": {
-            "toversion": "99.99.99", 
-            "fromversion": "0"
-        }
-    }, 
-    {
-        "ThreatExchange": {
-            "toversion": "99.99.99", 
-            "fromversion": "2.5.0"
-        }
-    }, 
-    {
-        "Dell Secureworks": {
-            "toversion": "3.5.1", 
-            "fromversion": "3.1.0"
-        }
-    }, 
-    {
-        "Amazon Web Services": {
-            "toversion": "99.99.99", 
-            "fromversion": "1.6.2"
-        }
-    }, 
-    {
-        "ArcSight XML": {
-            "toversion": "99.99.99", 
-            "fromversion": "0"
-        }
-    }, 
-    {
-        "VirusTotal": {
-            "toversion": "99.99.99", 
-            "fromversion": "0"
-        }
-    }, 
-    {
-        "MxToolBox": {
-            "toversion": "99.99.99", 
-            "fromversion": "0"
-        }
-    }, 
-    {
-        "Check Point Sandblast Appliance": {
-            "toversion": "99.99.99", 
-            "fromversion": "3.5.0"
-        }
-    }, 
-    {
-        "LightCyber Magna": {
-            "toversion": "99.99.99", 
-            "fromversion": "0"
-        }
-    }, 
-    {
-        "Packetsled": {
-            "toversion": "99.99.99", 
-            "fromversion": "0"
-        }
-    }, 
-    {
-        "Censys": {
-            "toversion": "99.99.99", 
-            "fromversion": "0"
-        }
-    }, 
-    {
-        "Imperva Skyfence": {
-            "toversion": "99.99.99", 
-            "fromversion": "0"
-        }
-    }, 
-    {
-        "ProtectWise": {
-            "toversion": "99.99.99", 
-            "fromversion": "3.5.0"
-        }
-    }, 
-    {
-        "Palo Alto Minemeld": {
-            "toversion": "99.99.99", 
-            "fromversion": "0"
-        }
-    }, 
-    {
-        "GoogleSafeBrowsing": {
-            "toversion": "99.99.99", 
-            "fromversion": "0"
-        }
-    }, 
-    {
-        "Salesforce": {
-            "toversion": "99.99.99", 
-            "fromversion": "0"
-        }
-    }, 
-    {
-        "SCADAfence CNM": {
-            "toversion": "99.99.99", 
-            "fromversion": "0"
-        }
-    }, 
-    {
-        "HashiCorp Vault": {
-            "toversion": "99.99.99", 
-            "fromversion": "0"
-        }
-    }, 
-    {
-        "Proofpoint TAP": {
-            "toversion": "99.99.99", 
-            "fromversion": "0"
-        }
-    }, 
-    {
-        "Threat Grid": {
-            "toversion": "3.1.0", 
-            "fromversion": "0"
-        }
-    }, 
-    {
-        "iDefense": {
-            "toversion": "99.99.99", 
-            "fromversion": "0"
-        }
-    }, 
-    {
-        "FalconIntel": {
-            "toversion": "99.99.99", 
-            "fromversion": "0"
-        }
-    }, 
-    {
-        "Venafi": {
-            "toversion": "99.99.99", 
-            "fromversion": "0"
-        }
-    }, 
-    {
-        "CyberArkAIM": {
-            "toversion": "99.99.99", 
-            "fromversion": "0"
-        }
-    }, 
-    {
-        "Autofocus": {
-            "toversion": "99.99.99", 
-            "fromversion": "0"
-        }
-    }, 
-    {
-        "AbuseIPDB": {
-            "toversion": "99.99.99", 
-            "fromversion": "0"
-        }
-    }, 
-    {
-        "McAfee Threat Intelligence Exchange": {
-            "toversion": "99.99.99", 
-            "fromversion": "0"
-        }
-    }, 
-    {
-        "Check Point": {
-            "toversion": "99.99.99", 
-            "fromversion": "0"
-        }
-    }, 
-    {
-        "PagerDuty v2": {
-            "toversion": "99.99.99", 
-            "fromversion": "0"
-        }
-    }, 
-    {
-        "Gmail": {
-            "toversion": "99.99.99", 
-            "fromversion": "0"
-        }
-    }, 
-    {
-        "Centreon": {
-            "toversion": "99.99.99", 
-            "fromversion": "0"
-        }
-    }, 
-    {
-        "RSA NetWitness Endpoint": {
-            "toversion": "99.99.99", 
-            "fromversion": "0"
-        }
-    }, 
-    {
-        "PassiveTotal": {
-            "toversion": "99.99.99", 
-            "fromversion": "0"
-        }
-    }, 
-    {
-        "ProtectWise": {
-            "toversion": "3.1.0", 
-            "fromversion": "0"
-        }
-    }, 
-    {
-        "SentinelOne": {
-            "toversion": "99.99.99", 
-            "fromversion": "3.1.0"
-        }
-    }, 
-    {
-        "AMP": {
-            "toversion": "99.99.99", 
-            "fromversion": "0"
-        }
-    }, 
-    {
-        "AWS - SQS": {
-            "toversion": "99.99.99", 
-            "fromversion": "0"
-        }
-    }, 
-    {
-        "carbonblackliveresponse": {
-            "toversion": "3.6.0", 
-            "fromversion": "0"
-        }
-    }, 
-    {
-        "AWS - Route53": {
-            "toversion": "99.99.99", 
-            "fromversion": "0"
-        }
-    }, 
-    {
-        "Tanium": {
-            "toversion": "99.99.99", 
-            "fromversion": "0"
-        }
-    }, 
-    {
-        "FireEye ETP": {
-            "toversion": "99.99.99", 
-            "fromversion": "0"
-        }
-    }, 
-    {
-        "InfoArmor VigilanteATI": {
-            "toversion": "99.99.99", 
-            "fromversion": "0"
-        }
-    }, 
-    {
-        "IBM Resilient Systems": {
-            "toversion": "99.99.99", 
-            "fromversion": "0"
-        }
-    }, 
-    {
-        "AWS - IAM": {
-            "toversion": "99.99.99", 
-            "fromversion": "0"
-        }
-    }, 
-    {
-        "Symantec Endpoint Protection": {
-            "toversion": "99.99.99", 
-            "fromversion": "0"
-        }
-    }, 
-    {
-        "SumoLogic": {
-            "toversion": "99.99.99", 
-            "fromversion": "0"
-        }
-    }, 
-    {
-        "Pwned": {
-            "toversion": "99.99.99", 
-            "fromversion": "0"
-        }
-    }, 
-    {
-        "urlscan.io": {
-            "toversion": "3.1.0", 
-            "fromversion": "0"
-        }
-    }, 
-    {
-        "Lastline": {
-            "toversion": "99.99.99", 
-            "fromversion": "0"
-        }
-    }, 
-    {
-        "urlscan.io": {
-            "toversion": "99.99.99", 
-            "fromversion": "3.5.0"
-        }
-    }, 
-    {
-        "OpsGenie": {
-            "toversion": "99.99.99", 
-            "fromversion": "0"
-        }
-    }, 
-    {
-        "McAfeeDAM": {
-            "toversion": "99.99.99", 
-            "fromversion": "0"
-        }
-    }, 
-    {
-        "okta": {
-            "toversion": "99.99.99", 
-            "fromversion": "3.6.0"
-        }
-    }, 
-    {
-        "Devo": {
-            "toversion": "99.99.99", 
-            "fromversion": "0"
-        }
-    }, 
-    {
-        "AWS - Security Hub": {
-            "toversion": "99.99.99", 
-            "fromversion": "0"
-        }
-    }, 
-    {
-        "Moloch": {
-            "toversion": "99.99.99", 
-            "fromversion": "3.5.0"
-        }
-    }, 
-    {
-        "RedLock": {
-            "toversion": "99.99.99", 
-            "fromversion": "0"
-        }
-    }, 
-    {
-        "Whois": {
-            "toversion": "99.99.99", 
-            "fromversion": "4.1.0"
-        }
-    }, 
-    {
-        "SafeBreach": {
-            "toversion": "99.99.99", 
-            "fromversion": "0"
-        }
-    }, 
-    {
-        "AlphaSOC Wisdom": {
-            "toversion": "99.99.99", 
-            "fromversion": "0"
-        }
-    }, 
-    {
-        "jamf": {
-            "toversion": "99.99.99", 
-            "fromversion": "0"
-        }
-    }, 
-    {
-        "CIRCL": {
-            "toversion": "99.99.99", 
-            "fromversion": "0"
-        }
-    }, 
-    {
-        "Panorama": {
-            "toversion": "99.99.99", 
-            "fromversion": "3.0.0"
-        }
-    }, 
-    {
-        "icebrg": {
-            "toversion": "99.99.99", 
-            "fromversion": "0"
-        }
-    }, 
-    {
-        "EasyVista": {
-            "toversion": "99.99.99", 
-            "fromversion": "0"
-        }
-    }, 
-    {
-        "ThreatConnect": {
-            "toversion": "99.99.99", 
-            "fromversion": "0"
-        }
-    }, 
-    {
-        "BitDam": {
-            "toversion": "99.99.99", 
-            "fromversion": "0"
-        }
-    }, 
-    {
-        "AWS - S3": {
-            "toversion": "99.99.99", 
-            "fromversion": "0"
-        }
-    }, 
-    {
-        "McAfee Advanced Threat Defense": {
-            "toversion": "3.1.0", 
-            "fromversion": "2.0.4"
-        }
-    }, 
-    {
-        "GuardiCore": {
-            "toversion": "3.1.0", 
-            "fromversion": "0"
-        }
-    }, 
-    {
-        "Mimecast": {
-            "toversion": "99.99.99", 
-            "fromversion": "1.6.2"
-        }
-    }, 
-    {
-        "Shodan": {
-            "toversion": "99.99.99", 
-            "fromversion": "0"
-        }
-    }, 
-    {
-        "AWS - GuardDuty": {
-            "toversion": "99.99.99", 
-            "fromversion": "0"
-        }
-    }, 
-    {
-        "Mimecast Authentication": {
-            "toversion": "99.99.99", 
-            "fromversion": "0"
-        }
-    }, 
-    {
-        "malwr": {
-            "toversion": "99.99.99", 
-            "fromversion": "3.0.0"
-        }
-    }, 
-    {
-        "FalconHost": {
-            "toversion": "99.99.99", 
-            "fromversion": "2.5.0"
-        }
-    }, 
-    {
-        "ServiceNow": {
-            "toversion": "99.99.99", 
-            "fromversion": "0"
-        }
-    }, 
-    {
-        "Tenable.sc": {
-            "toversion": "99.99.99", 
-            "fromversion": "0"
-        }
-    }, 
-    {
-        "google-vault": {
-            "toversion": "99.99.99", 
-            "fromversion": "0"
-        }
-    }, 
-    {
-        "AlienValut OTX": {
-            "toversion": "3.0.1", 
-            "fromversion": "0"
-        }
-    }, 
-    {
-        "MISP": {
-            "toversion": "99.99.99", 
-            "fromversion": "0"
-        }
-    }, 
-    {
-        "FalconIntel": {
-            "toversion": "3.1.0", 
-            "fromversion": "2.5.0"
-        }
-    }, 
-    {
-        "Box": {
-            "toversion": "99.99.99", 
-            "fromversion": "0"
-        }
-    }, 
-    {
-        "Remedy On-Demand": {
-            "toversion": "99.99.99", 
-            "fromversion": "0"
-        }
-    }, 
-    {
-        "Rasterize": {
-            "toversion": "99.99.99", 
-            "fromversion": "0"
-        }
-    }, 
-    {
-        "FortiGate": {
-            "toversion": "99.99.99", 
-            "fromversion": "0"
-        }
-    }, 
-    {
-        "RTIR": {
-            "toversion": "99.99.99", 
-            "fromversion": "0"
-        }
-    }, 
-    {
-        "Tenable.io": {
-            "toversion": "99.99.99", 
-            "fromversion": "0"
-        }
-    }, 
-    {
-        "Stealthwatch Cloud": {
-            "toversion": "99.99.99", 
-            "fromversion": "0"
-        }
-    }, 
-    {
-        "EWS v2": {
-            "toversion": "99.99.99", 
-            "fromversion": "0"
-        }
-    }, 
-    {
-        "Lockpath KeyLight": {
-            "toversion": "99.99.99", 
-            "fromversion": "3.5.0"
-        }
-    }, 
-    {
-        "Dell Secureworks": {
-            "toversion": "99.99.99", 
-            "fromversion": "3.6.0"
-        }
-    }, 
-    {
-        "Luminate": {
-            "toversion": "99.99.99", 
-            "fromversion": "0.0.0"
-        }
-    }, 
-    {
-        "VirusTotal - Private API": {
-            "toversion": "99.99.99", 
-            "fromversion": "0"
-        }
-    }, 
-    {
-        "Guidance Encase Endpoint": {
-            "toversion": "99.99.99", 
-            "fromversion": "0"
-        }
-    }, 
-    {
-        "Incapsula": {
-            "toversion": "99.99.99", 
-            "fromversion": "0"
-        }
-    }, 
-    {
-        "XFE": {
-            "toversion": "99.99.99", 
-            "fromversion": "2.5.0"
-        }
-    }, 
-    {
-        "Cymon": {
-            "toversion": "99.99.99", 
-            "fromversion": "0"
-        }
-    }, 
-    {
-        "McAfee Advanced Threat Defense": {
-            "toversion": "99.99.99", 
-            "fromversion": "3.5.0"
-        }
-    }, 
-    {
-        "AWS - CloudWatchLogs": {
-            "toversion": "99.99.99", 
-            "fromversion": "0"
-        }
-    }, 
-    {
-        "Microsoft Graph": {
-            "toversion": "99.99.99", 
-            "fromversion": "0"
-        }
-    }, 
-    {
-        "Secdo": {
-            "toversion": "99.99.99", 
-            "fromversion": "0"
-        }
-    }, 
-    {
-        "Preempt": {
-            "toversion": "99.99.99", 
-            "fromversion": "0"
-        }
-    }, 
-    {
-        "PostgreSQL": {
-            "toversion": "99.99.99", 
-            "fromversion": "0"
-        }
-    }, 
-    {
-        "epo": {
-            "toversion": "99.99.99", 
-            "fromversion": "0"
-        }
-    }, 
-    {
-        "GRR": {
-            "toversion": "99.99.99", 
-            "fromversion": "0"
-        }
-    }, 
-    {
-        "Nessus": {
-            "toversion": "99.99.99", 
-            "fromversion": "0"
-        }
-    }, 
-    {
-        "GuardiCore": {
-            "toversion": "99.99.99", 
-            "fromversion": "3.5.0"
-        }
-    }, 
-    {
-        "Digital Shadows": {
-            "toversion": "99.99.99", 
-            "fromversion": "0"
-        }
-    }, 
-    {
-        "fireeye": {
-            "toversion": "99.99.99", 
-            "fromversion": "3.5.0"
-        }
-    }, 
-    {
-        "RSA NetWitness Packets and Logs": {
-            "toversion": "99.99.99", 
-            "fromversion": "3.5.0"
-        }
-    }, 
-    {
-        "RSA NetWitness v11.1": {
-            "toversion": "99.99.99", 
-            "fromversion": "0"
-        }
-    }, 
-    {
-        "Symantec Messaging Gateway": {
-            "toversion": "99.99.99", 
-            "fromversion": "0"
-        }
-    }, 
-    {
-        "OTRS": {
-            "toversion": "99.99.99", 
-            "fromversion": "4.1.0"
-        }
-    }, 
-    {
-        "Check Point Sandblast": {
-            "toversion": "99.99.99", 
-            "fromversion": "3.5.0"
-        }
-    }, 
-    {
-        "Cylance Protect": {
-            "toversion": "99.99.99", 
-            "fromversion": "2.0.1"
-        }
-    }, 
-    {
-        "TCPIPUtils": {
-            "toversion": "99.99.99", 
-            "fromversion": "0"
-        }
-    }, 
-    {
-        "RSA NetWitness Security Analytics": {
-            "toversion": "99.99.99", 
-            "fromversion": "2.0.0"
-        }
-    }, 
-    {
-        "Where is the egg?": {
-            "toversion": "99.99.99", 
-            "fromversion": "3.6.0"
-        }
-    }, 
-    {
-        "jira": {
-            "toversion": "2.5.0", 
-            "fromversion": "0"
-        }
-    }, 
-    {
-        "Vectra": {
-            "toversion": "99.99.99", 
-            "fromversion": "0"
-        }
-    }, 
-    {
-        "Twilio": {
-            "toversion": "99.99.99", 
-            "fromversion": "2.5.0"
-        }
-    }, 
-    {
-        "PhishTank": {
-            "toversion": "99.99.99", 
-            "fromversion": "0"
-        }
-    }, 
-    {
-        "FireEye iSIGHT": {
-            "toversion": "99.99.99", 
-            "fromversion": "0"
-        }
-    }, 
-    {
-        "BigFix": {
-            "toversion": "99.99.99", 
-            "fromversion": "0"
-        }
-    }, 
-    {
-        "Phish.AI": {
-            "toversion": "99.99.99", 
-            "fromversion": "4.0.0"
-        }
-    }, 
-    {
-        "Koodous": {
-            "toversion": "99.99.99", 
-            "fromversion": "0"
-        }
-    }, 
-    {
-        "IntSights": {
-            "toversion": "99.99.99", 
-            "fromversion": "0"
-        }
-    }, 
-    {
-        "search_and_delete_emails_-_generic": {
-            "toversion": "99.99.99", 
-            "fromversion": "3.6.0"
-        }
-    }, 
-    {
-        "email_address_enrichment_-_generic": {
-            "toversion": "99.99.99", 
-            "fromversion": "3.6.0"
-        }
-    }, 
-    {
-        "process_email_-_generic": {
-            "toversion": "3.6.0", 
-            "fromversion": "3.6.0"
-        }
-    }, 
-    {
-        "playbook12": {
-            "toversion": "99.99.99", 
-            "fromversion": "2.5.0"
-        }
-    }, 
-    {
-        "get_original_email_-_generic": {
-            "toversion": "99.99.99", 
-            "fromversion": 4.0
-        }
-    }, 
-    {
-        "Detonate URL - Phish.AI": {
-            "toversion": "99.99.99", 
-            "fromversion": "4.0.0"
-        }
-    }, 
-    {
-        "Detonate URL - Cuckoo": {
-            "toversion": "99.99.99", 
-            "fromversion": "4.0.0"
-        }
-    }, 
-    {
-        "get_file_sample_by_hash_-_generic": {
-            "toversion": "99.99.99", 
-            "fromversion": "3.5.0"
-        }
-    }, 
-    {
-        "search_endpoints_by_hash_-_crowdstrike": {
-            "toversion": "99.99.99", 
-            "fromversion": "3.5.0"
-        }
-    }, 
-    {
-        "get_file_sample_from_path_-_generic": {
-            "toversion": "99.99.99", 
-            "fromversion": "3.5.0"
-        }
-    }, 
-    {
-        "process_email_-_generic": {
-            "toversion": "3.5.9", 
-            "fromversion": "3.5.0"
-        }
-    }, 
-    {
-        "Detonate File - Lastline": {
-            "toversion": "99.99.99", 
-            "fromversion": "4.0.0"
-        }
-    }, 
-    {
-        "url_enrichment_-_generic": {
-            "toversion": "3.5.1", 
-            "fromversion": "3.5.0"
-        }
-    }, 
-    {
-        "GenericPolling": {
-            "toversion": "99.99.99", 
-            "fromversion": "4.0.0"
-        }
-    }, 
-    {
-        "playbook1": {
-            "toversion": "99.99.99", 
-            "fromversion": "2.5.0"
-        }
-    }, 
-    {
-        "Calculate Severity - Generic": {
-            "toversion": "99.99.99", 
-            "fromversion": "3.6.0"
-        }
-    }, 
-    {
-        "search_endpoints_by_hash_-_carbon_black_protection": {
-            "toversion": "99.99.99", 
-            "fromversion": "3.5.0"
-        }
-    }, 
-    {
-        "Incident Enrichment": {
-            "toversion": "99.99.99", 
-            "fromversion": "2.5.0"
-        }
-    }, 
-    {
-        "playbook16": {
-            "toversion": "99.99.99", 
-            "fromversion": "2.5.0"
-        }
-    }, 
-    {
-        "CrowdStrike Falcon Sandbox - Detonate file": {
-            "toversion": "3.6.0", 
-            "fromversion": "3.5.0"
-        }
-    }, 
-    {
-        "Enrich McAfee DXL using 3rd party sandbox": {
-            "toversion": "99.99.99", 
-            "fromversion": ""
-        }
-    }, 
-    {
-        "Get File Sample From Hash - Carbon Black Enterprise Response": {
-            "toversion": "3.1.0", 
-            "fromversion": "2.5.0"
-        }
-    }, 
-    {
-        "Calculate Severity - Generic": {
-            "toversion": "3.5.1", 
-            "fromversion": "3.5.0"
-        }
-    }, 
-    {
-        "Tenable.io Scan": {
-            "toversion": "99.99.99", 
-            "fromversion": "4.0.0"
-        }
-    }, 
-    {
-        "block_indicators_-_generic": {
-            "toversion": "99.99.99", 
-            "fromversion": "4.0.0"
-        }
-    }, 
-    {
-        "detonate_url_-_threatgrid": {
-            "toversion": "99.99.99", 
-            "fromversion": "4.0.0"
-        }
-    }, 
-    {
-        "TrendMicro Malware Alert Playbook": {
-            "toversion": "99.99.99", 
-            "fromversion": "2.5.0"
-        }
-    }, 
-    {
-        "Google-Vault-Display-Results": {
-            "toversion": "99.99.99", 
-            "fromversion": "4.0.0"
-        }
-    }, 
-    {
-        "calculate_severity_-_3rd-party_integrations": {
-            "toversion": "99.99.99", 
-            "fromversion": "3.6.0"
-        }
-    }, 
-    {
-        "Phishing Investigation - Generic": {
-            "toversion": "3.5.9", 
-            "fromversion": "3.5.0"
-        }
-    }, 
-    {
-        "detonate_url_-_joesecurity": {
-            "toversion": "99.99.99", 
-            "fromversion": "4.0.0"
-        }
-    }, 
-    {
-        "CrowdStrike Falcon Sandbox - Detonate file": {
-            "toversion": "99.99.99", 
-            "fromversion": "4.0.0"
-        }
-    }, 
-    {
-        "crowdstrike_endpoint_enrichment": {
-            "toversion": "99.99.99", 
-            "fromversion": "3.5.0"
-        }
-    }, 
-    {
-        "cve_enrichment_-_generic": {
-            "toversion": "99.99.99", 
-            "fromversion": "3.6.0"
-        }
-    }, 
-    {
-        "get_file_sample_by_hash_-_cylance_protect": {
-            "toversion": "99.99.99", 
-            "fromversion": "3.5.0"
-        }
-    }, 
-    {
-        "dedup_incidents_-_ml": {
-            "toversion": "99.99.99", 
-            "fromversion": "3.5.0"
-        }
-    }, 
-    {
-        "playbook5": {
-            "toversion": "99.99.99", 
-            "fromversion": "3.5.0"
-        }
-    }, 
-    {
-        "TIE - IOC Hunt": {
-            "toversion": "99.99.99", 
-            "fromversion": "2.5.0"
-        }
-    }, 
-    {
-        "vulnerability_management_-_qualys_Job": {
-            "toversion": "99.99.99", 
-            "fromversion": "3.6.0"
-        }
-    }, 
-    {
-        "get_original_email_-_gmail": {
-            "toversion": "99.99.99", 
-            "fromversion": 4.0
-        }
-    }, 
-    {
-        "detonate_url_-_mcafee_atd": {
-            "toversion": "99.99.99", 
-            "fromversion": "4.0.0"
-        }
-    }, 
-    {
-        "Detonate URL - Lastline": {
-            "toversion": "99.99.99", 
-            "fromversion": "4.0.0"
-        }
-    }, 
-    {
-        "Detonate File - Generic": {
-            "toversion": "3.6.0", 
-            "fromversion": "3.5.0"
-        }
-    }, 
-    {
-        "process_email_-_ews": {
-            "toversion": "99.99.99", 
-            "fromversion": "3.6.0"
-        }
-    }, 
-    {
-        "playbook7": {
-            "toversion": "99.99.99", 
-            "fromversion": "2.5.0"
-        }
-    }, 
-    {
-        "get_file_sample_from_path_-_d2": {
-            "toversion": "99.99.99", 
-            "fromversion": "3.5.0"
-        }
-    }, 
-    {
-        "get_original_email_-_ews": {
-            "toversion": "99.99.99", 
-            "fromversion": 4.0
-        }
-    }, 
-    {
-        "playbook17": {
-            "toversion": "99.99.99", 
-            "fromversion": "2.5.0"
-        }
-    }, 
-    {
-        "calculate_severity_-_critical_assets": {
-            "toversion": "3.6.1", 
-            "fromversion": "3.6.0"
-        }
-    }, 
-    {
-        "playbook14": {
-            "toversion": "99.99.99", 
-            "fromversion": "2.5.0"
-        }
-    }, 
-    {
-        "endpoint_enrichment_-_generic": {
-            "toversion": "99.99.99", 
-            "fromversion": "3.5.0"
-        }
-    }, 
-    {
-        "access_investigation_-_qradar": {
-            "toversion": "99.99.99", 
-            "fromversion": "3.6.0"
-        }
-    }, 
-    {
-        "Google-Vault-Search-Groups": {
-            "toversion": "99.99.99", 
-            "fromversion": "4.0.0"
-        }
-    }, 
-    {
-        "DBotCreatePhishingClassifier": {
-            "toversion": "99.99.99", 
-            "fromversion": "4.1.0"
-        }
-    }, 
-    {
-        "detonate_url_-_generic": {
-            "toversion": "99.99.99", 
-            "fromversion": "4.0.0"
-        }
-    }, 
-    {
-        "tenable-sc-scan": {
-            "toversion": "99.99.99", 
-            "fromversion": "4.0.0"
-        }
-    }, 
-    {
-        "detonate_file_from_url_-_wildfire": {
-            "toversion": "99.99.99", 
-            "fromversion": "4.0.0"
-        }
-    }, 
-    {
-        "block_endpoint_-_carbon_black_response": {
-            "toversion": "99.99.99", 
-            "fromversion": "3.5.0"
-        }
-    }, 
-    {
-        "close_incident_if_duplicate_found": {
-            "toversion": "99.99.99", 
-            "fromversion": "3.5.0"
-        }
-    }, 
-    {
-        "scan_assets_nexpose": {
-            "toversion": "99.99.99", 
-            "fromversion": "4.0.0"
-        }
-    }, 
-    {
-        "extract_indicators_-_generic": {
-            "toversion": "99.99.99", 
-            "fromversion": "3.5.0"
-        }
-    }, 
-    {
-        "playbook0": {
-            "toversion": "3.1.0", 
-            "fromversion": "2.5.0"
-        }
-    }, 
-    {
-        "dedup_-_generic": {
-            "toversion": "99.99.99", 
-            "fromversion": "4.0.0"
-        }
-    }, 
-    {
-        "malware_investigation-_generic_-_setup": {
-            "toversion": "99.99.99", 
-            "fromversion": "3.5.0"
-        }
-    }, 
-    {
-        "block_file_-_carbon_black_response": {
-            "toversion": "99.99.99", 
-            "fromversion": "4.0.0"
-        }
-    }, 
-    {
-        "search_and_delete_emails_-_ews": {
-            "toversion": "99.99.99", 
-            "fromversion": "3.6.0"
-        }
-    }, 
-    {
-        "Detonate File - BitDam": {
-            "toversion": "99.99.99", 
-            "fromversion": "4.0.0"
-        }
-    }, 
-    {
-        "MAR - Endpoint data collection": {
-            "toversion": "99.99.99", 
-            "fromversion": ""
-        }
-    }, 
-    {
-        "Google-Vault-Search-Drive": {
-            "toversion": "99.99.99", 
-            "fromversion": "4.0.0"
-        }
-    }, 
-    {
-        "process_email_-_add_custom_fields": {
-            "toversion": "99.99.99", 
-            "fromversion": "3.6.0"
-        }
-    }, 
-    {
-        "detonate_url_-_crowdstrike": {
-            "toversion": "99.99.99", 
-            "fromversion": "4.0.0"
-        }
-    }, 
-    {
-        "ip_enrichment_generic": {
-            "toversion": "99.99.99", 
-            "fromversion": "3.6.0"
-        }
-    }, 
-    {
-        "domain_enrichment_generic": {
-            "toversion": "3.5.1", 
-            "fromversion": "3.5.0"
-        }
-    }, 
-    {
-        "QRadarFullSearch": {
-            "toversion": "99.99.99", 
-            "fromversion": "4.0.0"
-        }
-    }, 
-    {
-        "Arcsight - Get events related to the Case": {
-            "toversion": "99.99.99", 
-            "fromversion": ""
-        }
-    }, 
-    {
-        "Account Enrichment": {
-            "toversion": "3.1.0", 
-            "fromversion": "2.5.0"
-        }
-    }, 
-    {
-        "malware_investigation-_generic": {
-            "toversion": "3.6.0", 
-            "fromversion": "3.5.0"
-        }
-    }, 
-    {
-        "QRadar - Get offense correlations ": {
-            "toversion": "3.1.0", 
-            "fromversion": ""
-        }
-    }, 
-    {
-        "QRadar - Get offense correlations ": {
-            "toversion": "99.99.99", 
-            "fromversion": "3.5.0"
-        }
-    }, 
-    {
-        "block_ip_-_generic": {
-            "toversion": "99.99.99", 
-            "fromversion": "4.0.0"
-        }
-    }, 
-    {
-        "vulnerability_handling_-_qualys_-_add _ustom_fields_to_default_layout": {
-            "toversion": "99.99.99", 
-            "fromversion": "3.6.0"
-        }
-    }, 
-    {
-        "playbook3": {
-            "toversion": "99.99.99", 
-            "fromversion": "2.5.0"
-        }
-    }, 
-    {
-        "Enrich DXL with ATD verdict": {
-            "toversion": "99.99.99", 
-            "fromversion": ""
-        }
-    }, 
-    {
-        "Detonate File - SNDBOX": {
-            "toversion": "99.99.99", 
-            "fromversion": "4.0.0"
-        }
-    }, 
-    {
-        "Phishing Investigation - Generic": {
-            "toversion": "99.99.99", 
-            "fromversion": 4.0
-        }
-    }, 
-    {
-        "playbook2": {
-            "toversion": "99.99.99", 
-            "fromversion": "2.5.0"
-        }
-    }, 
-    {
-        "Hunt for bad IOCs": {
-            "toversion": "99.99.99", 
-            "fromversion": "2.5.0"
-        }
-    }, 
-    {
-        "extract_indicators_from_file_-_generic": {
-            "toversion": "99.99.99", 
-            "fromversion": "3.6.0"
-        }
-    }, 
-    {
-        "Sentinel One - Endpoint data collection": {
-            "toversion": "99.99.99", 
-            "fromversion": ""
-        }
-    }, 
-    {
-        "process_email_-_generic": {
-            "toversion": "99.99.99", 
-            "fromversion": "4.0.0"
-        }
-    }, 
-    {
-        "playbook13": {
-            "toversion": "99.99.99", 
-            "fromversion": "2.5.0"
-        }
-    }, 
-    {
-        "vulnerability_handling_-_nexpose": {
-            "toversion": "99.99.99", 
-            "fromversion": "3.6.0"
-        }
-    }, 
-    {
-        "Calculate Severity - Generic": {
-            "toversion": "3.1.0", 
-            "fromversion": "2.5.0"
-        }
-    }, 
-    {
-        "playbook8": {
-            "toversion": "99.99.99", 
-            "fromversion": "2.5.0"
-        }
-    }, 
-    {
-        "vulnerability_handling_-_qualys": {
-            "toversion": "99.99.99", 
-            "fromversion": "3.6.0"
-        }
-    }, 
-    {
-        "playbook10": {
-            "toversion": "99.99.99", 
-            "fromversion": "2.5.0"
-        }
-    }, 
-    {
-        "search_endpoints_by_hash_-_carbon_black_response": {
-            "toversion": "99.99.99", 
-            "fromversion": "3.5.0"
-        }
-    }, 
-    {
-        "scan_site_nexpose": {
-            "toversion": "99.99.99", 
-            "fromversion": "4.0.0"
-        }
-    }, 
-    {
-        "PanoramaCommitConfiguration": {
-            "toversion": "99.99.99", 
-            "fromversion": "4.0.0"
-        }
-    }, 
-    {
-        "Failed Login Playbook With Slack": {
-            "toversion": "99.99.99", 
-            "fromversion": "2.5.0"
-        }
-    }, 
-    {
-        "WildFire - Detonate file": {
-            "toversion": "3.1.0", 
-            "fromversion": ""
-        }
-    }, 
-    {
-        "File Enrichment - Generic": {
-            "toversion": "99.99.99", 
-            "fromversion": "3.6.0"
-        }
-    }, 
-    {
-        "vulnerability_management_-_nexpose_job": {
-            "toversion": "99.99.99", 
-            "fromversion": "3.6.0"
-        }
-    }, 
-    {
-        "Archer initiate incident": {
-            "toversion": "99.99.99", 
-            "fromversion": "3.5.0"
-        }
-    }, 
-    {
-        "block_file_-_generic": {
-            "toversion": "99.99.99", 
-            "fromversion": "4.0.0"
-        }
-    }, 
-    {
-        "calculate_severity_-_critical_assets": {
-            "toversion": "99.99.99", 
-            "fromversion": "4.0.0"
-        }
-    }, 
-    {
-        "add_indicator_to_miner_-_palo_alto_mineMeld": {
-            "toversion": "99.99.99", 
-            "fromversion": "4.0.0"
-        }
-    }, 
-    {
-        "domain_enrichment_generic": {
-            "toversion": "99.99.99", 
-            "fromversion": "3.6.0"
-        }
-    }, 
-    {
-        "playbook11": {
-            "toversion": "99.99.99", 
-            "fromversion": "2.5.0"
-        }
-    }, 
-    {
-        "url_enrichment_-_generic": {
-            "toversion": "99.99.99", 
-            "fromversion": "3.6.0"
-        }
-    }, 
-    {
-        "entity_enrichment_generic": {
-            "toversion": "99.99.99", 
-            "fromversion": "3.6.0"
-        }
-    }, 
-    {
-        "search_endpoints_by_hash_-_generic": {
-            "toversion": "99.99.99", 
-            "fromversion": "3.5.0"
-        }
-    }, 
-    {
-        "malware_investigation-_generic": {
-            "toversion": "99.99.99", 
-            "fromversion": "3.6.0"
-        }
-    }, 
-    {
-        "calculate_severity_-_indicators_dbotscore": {
-            "toversion": "99.99.99", 
-            "fromversion": "3.6.0"
-        }
-    }, 
-    {
-        "Detonate File - Cuckoo": {
-            "toversion": "99.99.99", 
-            "fromversion": "4.0.0"
-        }
-    }, 
-    {
-        "Account Enrichment": {
-            "toversion": "99.99.99", 
-            "fromversion": "3.5.0"
-        }
-    }, 
-    {
-        "entity_enrichment_generic": {
-            "toversion": "3.5.1", 
-            "fromversion": "3.5.0"
-        }
-    }, 
-    {
-        "Phishing Investigation - Generic": {
-            "toversion": "3.9.9", 
-            "fromversion": "3.6.0"
-        }
-    }, 
-    {
-        "DBotCreatePhishingClassifierJob": {
-            "toversion": "99.99.99", 
-            "fromversion": "4.1.0"
-        }
-    }, 
-    {
-        "playbook5": {
-            "toversion": "3.1.0", 
-            "fromversion": "2.5.0"
-        }
-    }, 
-    {
-        "Demisto_Self-Defense_-_Account_policy_monitoring_playbook": {
-            "toversion": "99.99.99", 
-            "fromversion": "3.5.0"
-        }
-    }, 
-    {
-        "Google-Vault-Search-Mail": {
-            "toversion": "99.99.99", 
-            "fromversion": "4.0.0"
-        }
-    }, 
-    {
-        "ATD - Detonate File": {
-            "toversion": "3.6.0", 
-            "fromversion": ""
-        }
-    }, 
-    {
-        "block_account_-_generic": {
-            "toversion": "99.99.99", 
-            "fromversion": "4.0.0"
-        }
-    }, 
-    {
-        "file_enrichment_-_virus_total_private_api": {
-            "toversion": "99.99.99", 
-            "fromversion": "3.6.0"
-        }
-    }, 
-    {
-        "file_enrichment_-_file_reputation": {
-            "toversion": "99.99.99", 
-            "fromversion": "3.6.0"
-        }
-    }, 
-    {
-        "block_url_-_generic": {
-            "toversion": "99.99.99", 
-            "fromversion": "4.0.0"
-        }
-    }, 
-    {
-        "Process Email": {
-            "toversion": "99.99.99", 
-            "fromversion": "2.5.0"
-        }
-    }, 
-    {
-        "playbook15": {
-            "toversion": "99.99.99", 
-            "fromversion": "2.5.0"
-        }
-    }, 
-    {
-        "get_file_sample_by_hash_-_carbon_black_enterprise_Response": {
-            "toversion": "99.99.99", 
-            "fromversion": "3.5.0"
-        }
-    }, 
-    {
-        "Get File Sample From Hash - Cylance Protect": {
-            "toversion": "3.1.0", 
-            "fromversion": "2.5.0"
-        }
-    }, 
-    {
-        "access_investigation_-_generic": {
-            "toversion": "99.99.99", 
-            "fromversion": "3.6.0"
-        }
-    }, 
-    {
-        "search_endpoints_by_hash_-_tie": {
-            "toversion": "99.99.99", 
-            "fromversion": "3.5.0"
-        }
-    }, 
-    {
-        "get_file_sample_from_path_-_carbon_black_enterprise_response": {
-            "toversion": "99.99.99", 
-            "fromversion": "3.5.0"
-        }
-    }, 
-    {
-        "WildFire - Detonate file": {
-            "toversion": "3.6.0", 
-            "fromversion": "3.5.0"
-        }
-    }, 
-    {
-        "Detonate File - Generic": {
-            "toversion": "99.99.99", 
-            "fromversion": "4.0.0"
-        }
-    }, 
-    {
-        "D2 - Endpoint data collection": {
-            "toversion": "99.99.99", 
-            "fromversion": ""
-        }
-    }, 
-    {
-        "Enrichment Playbook": {
-            "toversion": "99.99.99", 
-            "fromversion": "2.5.0"
-        }
-    }, 
-    {
-        "Office 365 Search and Delete": {
-            "toversion": "99.99.99", 
-            "fromversion": "4.0.0"
-        }
-    }, 
-    {
-        "dbot_indicator_enrichment_-_generic": {
-            "toversion": "99.99.99", 
-            "fromversion": "3.5.0"
-        }
-    }, 
-    {
-        "playbook0": {
-            "toversion": "99.99.99", 
-            "fromversion": "3.5.0"
-        }
-    }, 
-    {
-        "File Enrichment - Generic": {
-            "toversion": "3.5.1", 
-            "fromversion": "3.5.0"
-        }
-    }, 
-    {
-        "ATD - Detonate File": {
-            "toversion": "99.99.99", 
-            "fromversion": "4.0.0"
-        }
-    }, 
-    {
-        "account_enrichment_-_generic": {
-            "toversion": "99.99.99", 
-            "fromversion": "3.5.0"
-        }
-    }, 
-    {
-        "detonatefile_-_joesecurity": {
-            "toversion": "99.99.99", 
-            "fromversion": "4.0.0"
-        }
-    }, 
-    {
-        "ip_enrichment_generic": {
-            "toversion": "3.5.1", 
-            "fromversion": "3.5.0"
-        }
-    }, 
-    {
-        "Detonate files": {
-            "toversion": "3.1.0", 
-            "fromversion": "2.5.0"
-        }
-    }, 
-    {
-        "detonate_file_from_url_-_joesecurity": {
-            "toversion": "99.99.99", 
-            "fromversion": "4.0.0"
-        }
-    }, 
-    {
-        "Carbon Black Rapid IOC Hunting": {
-            "toversion": "99.99.99", 
-            "fromversion": "2.5.0"
-        }
-    }, 
-    {
-        "email_address_enrichment_-_generic": {
-            "toversion": "3.5.1", 
-            "fromversion": "3.5.0"
-        }
-    }, 
-    {
-        "Endpoint data collection": {
-            "toversion": "99.99.99", 
-            "fromversion": ""
-        }
-    }, 
-    {
-        "Get File Sample From Hash - Generic": {
-            "toversion": "3.1.0", 
-            "fromversion": ""
-        }
-    }, 
-    {
-        "WildFire - Detonate file": {
-            "toversion": "99.99.99", 
-            "fromversion": "4.0.0"
-        }
-    }, 
-    {
-        "detonate_file_-_threatgrid": {
-            "toversion": "99.99.99", 
-            "fromversion": "4.0.0"
-        }
-    }, 
-    {
-        "AwsStopInstance": {
-            "toversion": "99.99.99", 
-            "fromversion": "0"
-        }
-    }, 
-    {
-        "PWFindEvents": {
-            "toversion": "99.99.99", 
-            "fromversion": "0"
-        }
-    }, 
-    {
-        "QRadarClassifier": {
-            "toversion": "99.99.99", 
-            "fromversion": "0"
-        }
-    }, 
-    {
-        "VolLDRModules": {
-            "toversion": "99.99.99", 
-            "fromversion": "0"
-        }
-    }, 
-    {
-        "CPShowHosts": {
-            "toversion": "99.99.99", 
-            "fromversion": "0"
-        }
-    }, 
-    {
-        "PWSensors": {
-            "toversion": "99.99.99", 
-            "fromversion": "0"
-        }
-    }, 
-    {
-        "ADListComputers": {
-            "toversion": "99.99.99", 
-            "fromversion": "0"
-        }
-    }, 
-    {
-        "CheckWhitelist": {
-            "toversion": "99.99.99", 
-            "fromversion": "0"
-        }
-    }, 
-    {
-        "VectraHosts": {
-            "toversion": "99.99.99", 
-            "fromversion": "0"
-        }
-    }, 
-    {
-        "SetContext": {
-            "toversion": "99.99.99", 
-            "fromversion": "0"
-        }
-    }, 
-    {
-        "D2Autoruns": {
-            "toversion": "99.99.99", 
-            "fromversion": "0"
-        }
-    }, 
-    {
-        "MathUtil": {
-            "toversion": "99.99.99", 
-            "fromversion": "0"
-        }
-    }, 
-    {
-        "CBFindHash": {
-            "toversion": "99.99.99", 
-            "fromversion": "0"
-        }
-    }, 
-    {
-        "SendEmailToManager": {
-            "toversion": "99.99.99", 
-            "fromversion": "3.5.0"
-        }
-    }, 
-    {
-        "FileCreateAndUpload": {
-            "toversion": "99.99.99", 
-            "fromversion": "0"
-        }
-    }, 
-    {
-        "DecodeMimeHeader": {
-            "toversion": "99.99.99", 
-            "fromversion": "0"
-        }
-    }, 
-    {
-        "WildfireUpload": {
-            "toversion": "99.99.99", 
-            "fromversion": "0"
-        }
-    }, 
-    {
-        "CYFileRep": {
-            "toversion": "99.99.99", 
-            "fromversion": "0"
-        }
-    }, 
-    {
-        "PanoramaPcaps": {
-            "toversion": "99.99.99", 
-            "fromversion": "0"
-        }
-    }, 
-    {
-        "ExtractDomain": {
-            "toversion": "3.0.0", 
-            "fromversion": "0"
-        }
-    }, 
-    {
-        "ExposeUsers": {
-            "toversion": "99.99.99", 
-            "fromversion": "0"
-        }
-    }, 
-    {
-        "Print": {
-            "toversion": "99.99.99", 
-            "fromversion": "0"
-        }
-    }, 
-    {
-        "CSIndicators": {
-            "toversion": "99.99.99", 
-            "fromversion": "0"
-        }
-    }, 
-    {
-        "PWEventPcapInfo": {
-            "toversion": "99.99.99", 
-            "fromversion": "0"
-        }
-    }, 
-    {
-        "JiraIssueQuery": {
-            "toversion": "99.99.99", 
-            "fromversion": "0"
-        }
-    }, 
-    {
-        "ADGetAllUsersEmail": {
-            "toversion": "99.99.99", 
-            "fromversion": "0"
-        }
-    }, 
-    {
-        "CuckooDetonateFile": {
-            "toversion": "99.99.99", 
-            "fromversion": "0"
-        }
-    }, 
-    {
-        "EPORepoList": {
-            "toversion": "99.99.99", 
-            "fromversion": "0"
-        }
-    }, 
-    {
-        "GrrSetFlows": {
-            "toversion": "99.99.99", 
-            "fromversion": "0"
-        }
-    }, 
-    {
-        "VectraGetDetetctionsById": {
-            "toversion": "99.99.99", 
-            "fromversion": "0"
-        }
-    }, 
-    {
-        "CommonD2": {
-            "toversion": "99.99.99", 
-            "fromversion": "0"
-        }
-    }, 
-    {
-        "FilterByList": {
-            "toversion": "99.99.99", 
-            "fromversion": "0"
-        }
-    }, 
-    {
-        "ExtractHash": {
-            "toversion": "99.99.99", 
-            "fromversion": "0"
-        }
-    }, 
-    {
-        "120c861a-e0ae-417e-8dcf-c3ee1dc15a42": {
-            "toversion": "99.99.99", 
-            "fromversion": "0"
-        }
-    }, 
-    {
-        "ConvertXmlFileToJson": {
-            "toversion": "99.99.99", 
-            "fromversion": "0"
-        }
-    }, 
-    {
-        "IPExtract": {
-            "toversion": "99.99.99", 
-            "fromversion": "0"
-        }
-    }, 
-    {
-        "DBotAverageScore": {
-            "toversion": "99.99.99", 
-            "fromversion": "0"
-        }
-    }, 
-    {
-        "NessusCreateScan": {
-            "toversion": "99.99.99", 
-            "fromversion": "0"
-        }
-    }, 
-    {
-        "StixParser": {
-            "toversion": "99.99.99", 
-            "fromversion": "0"
-        }
-    }, 
-    {
-        "NessusShowEditorTemplates": {
-            "toversion": "99.99.99", 
-            "fromversion": "0"
-        }
-    }, 
-    {
-        "QrFullSearch": {
-            "toversion": "99.99.99", 
-            "fromversion": "0"
-        }
-    }, 
-    {
-        "FetchFromInstance": {
-            "toversion": "99.99.99", 
-            "fromversion": "4.0.0"
-        }
-    }, 
-    {
-        "a6e348f4-1e40-4365-870c-52139c60779a": {
-            "toversion": "99.99.99", 
-            "fromversion": "0"
-        }
-    }, 
-    {
-        "VolConnscan": {
-            "toversion": "99.99.99", 
-            "fromversion": "0"
-        }
-    }, 
-    {
-        "840aa9a7-04b2-4505-8238-8fe85f010dde": {
-            "toversion": "99.99.99", 
-            "fromversion": "0"
-        }
-    }, 
-    {
-        "CBLiveGetFile": {
-            "toversion": "99.99.99", 
-            "fromversion": "0"
-        }
-    }, 
-    {
-        "ScheduleGenericPolling": {
-            "toversion": "99.99.99", 
-            "fromversion": "4.0.0"
-        }
-    }, 
-    {
-        "AddEvidence": {
-            "toversion": "99.99.99", 
-            "fromversion": "2.5.0"
-        }
-    }, 
-    {
-        "Ping": {
-            "toversion": "99.99.99", 
-            "fromversion": "0"
-        }
-    }, 
-    {
-        "EncodeToAscii": {
-            "toversion": "99.99.99", 
-            "fromversion": "0"
-        }
-    }, 
-    {
-        "ServiceNowCreateIncident": {
-            "toversion": "99.99.99", 
-            "fromversion": "0"
-        }
-    }, 
-    {
-        "TriagePhishing": {
-            "toversion": "99.99.99", 
-            "fromversion": "0"
-        }
-    }, 
-    {
-        "LessThanPercentage": {
-            "toversion": "99.99.99", 
-            "fromversion": "0"
-        }
-    }, 
-    {
-        "TrendmicroAlertStatus": {
-            "toversion": "99.99.99", 
-            "fromversion": "0"
-        }
-    }, 
-    {
-        "SandboxDetonateFile": {
-            "toversion": "99.99.99", 
-            "fromversion": "0"
-        }
-    }, 
-    {
-        "ParseEmailFiles": {
-            "toversion": "99.99.99", 
-            "fromversion": "0"
-        }
-    }, 
-    {
-        "ConferSetSeverity": {
-            "toversion": "99.99.99", 
-            "fromversion": "0"
-        }
-    }, 
-    {
-        "ReverseList": {
-            "toversion": "99.99.99", 
-            "fromversion": "0"
-        }
-    }, 
-    {
-        "ImpSfListEndpoints": {
-            "toversion": "99.99.99", 
-            "fromversion": "0"
-        }
-    }, 
-    {
-        "9364c36f-b1d6-4233-88c2-75008b106c31": {
-            "toversion": "99.99.99", 
-            "fromversion": "0"
-        }
-    }, 
-    {
-        "InviteUser": {
-            "toversion": "99.99.99", 
-            "fromversion": "0"
-        }
-    }, 
-    {
-        "VectraDetections": {
-            "toversion": "99.99.99", 
-            "fromversion": "0"
-        }
-    }, 
-    {
-        "StaticAnalyze": {
-            "toversion": "99.99.99", 
-            "fromversion": "0"
-        }
-    }, 
-    {
-        "GetContextValue": {
-            "toversion": "99.99.99", 
-            "fromversion": "0"
-        }
-    }, 
-    {
-        "TaniumFilterComputersByIndexQueryFileDetails": {
-            "toversion": "99.99.99", 
-            "fromversion": "0"
-        }
-    }, 
-    {
-        "D2O365ComplianceSearch": {
-            "toversion": "99.99.99", 
-            "fromversion": "0"
-        }
-    }, 
-    {
-        "SearchIncidents": {
-            "toversion": "99.99.99", 
-            "fromversion": "0"
-        }
-    }, 
-    {
-        "CuckooDisplayReport": {
-            "toversion": "99.99.99", 
-            "fromversion": "0"
-        }
-    }, 
-    {
-        "VolPSList": {
-            "toversion": "99.99.99", 
-            "fromversion": "0"
-        }
-    }, 
-    {
-        "CBLiveProcessList": {
-            "toversion": "99.99.99", 
-            "fromversion": "0"
-        }
-    }, 
-    {
-        "GoogleappsGmailGetMail": {
-            "toversion": "99.99.99", 
-            "fromversion": "0"
-        }
-    }, 
-    {
-        "PTEnrich": {
-            "toversion": "99.99.99", 
-            "fromversion": "0"
-        }
-    }, 
-    {
-        "ResolveShortenedURL": {
-            "toversion": "99.99.99", 
-            "fromversion": "0"
-        }
-    }, 
-    {
-        "CommonServerUserPython": {
-            "toversion": "99.99.99", 
-            "fromversion": "0"
-        }
-    }, 
-    {
-        "5edd0c8e-4e6e-4afe-8f43-67bb9ebc4fd3": {
-            "toversion": "99.99.99", 
-            "fromversion": "0"
-        }
-    }, 
-    {
-        "RunSqlQuery": {
-            "toversion": "99.99.99", 
-            "fromversion": "0"
-        }
-    }, 
-    {
-        "d98506ea-fd06-49d6-8f1e-bb29ab06766e": {
-            "toversion": "99.99.99", 
-            "fromversion": "0"
-        }
-    }, 
-    {
-        "TimeStampToDate": {
-            "toversion": "99.99.99", 
-            "fromversion": "0"
-        }
-    }, 
-    {
-        "SlackAskUser": {
-            "toversion": "3.1.0", 
-            "fromversion": "0"
-        }
-    }, 
-    {
-        "CPShowAccessRulebase": {
-            "toversion": "99.99.99", 
-            "fromversion": "0"
-        }
-    }, 
-    {
-        "VolNetworkConnections": {
-            "toversion": "99.99.99", 
-            "fromversion": "0"
-        }
-    }, 
-    {
-        "DemistoDeleteIncident": {
-            "toversion": "99.99.99", 
-            "fromversion": "0"
-        }
-    }, 
-    {
-        "SSDeepReputation": {
-            "toversion": "99.99.99", 
-            "fromversion": "0"
-        }
-    }, 
-    {
-        "GrrGetHunt": {
-            "toversion": "99.99.99", 
-            "fromversion": "0"
-        }
-    }, 
-    {
-        "findIncidentsWithIndicator": {
-            "toversion": "99.99.99", 
-            "fromversion": "0"
-        }
-    }, 
-    {
-        "ExifRead": {
-            "toversion": "99.99.99", 
-            "fromversion": "0"
-        }
-    }, 
-    {
-        "AlgosecGetTicket": {
-            "toversion": "99.99.99", 
-            "fromversion": "0"
-        }
-    }, 
-    {
-        "IncapGetDomainApproverEmail": {
-            "toversion": "99.99.99", 
-            "fromversion": "0"
-        }
-    }, 
-    {
-        "ElasticSearchDisplay": {
-            "toversion": "99.99.99", 
-            "fromversion": "0"
-        }
-    }, 
-    {
-        "ContextGetIps": {
-            "toversion": "99.99.99", 
-            "fromversion": "0"
-        }
-    }, 
-    {
-        "D2Hardware": {
-            "toversion": "99.99.99", 
-            "fromversion": "0"
-        }
-    }, 
-    {
-        "82764532-0a4f-4b59-8cf9-fe1a00cabdae": {
-            "toversion": "99.99.99", 
-            "fromversion": "0"
-        }
-    }, 
-    {
-        "TrendmicroSecurityProfileRetrieveAll": {
-            "toversion": "99.99.99", 
-            "fromversion": "0"
-        }
-    }, 
-    {
-        "PanoramaConfig": {
-            "toversion": "99.99.99", 
-            "fromversion": "0"
-        }
-    }, 
-    {
-        "RepopulateFiles": {
-            "toversion": "99.99.99", 
-            "fromversion": "0"
-        }
-    }, 
-    {
-        "SendMessageToOnlineUsers": {
-            "toversion": "99.99.99", 
-            "fromversion": "0"
-        }
-    }, 
-    {
-        "SetIncidentCustomFields": {
-            "toversion": "99.99.99", 
-            "fromversion": "0"
-        }
-    }, 
-    {
-        "CEFParser": {
-            "toversion": "99.99.99", 
-            "fromversion": "0"
-        }
-    }, 
-    {
-        "ADSetNewPassword": {
-            "toversion": "99.99.99", 
-            "fromversion": "0"
-        }
-    }, 
-    {
-        "misp_upload_sample": {
-            "toversion": "99.99.99", 
-            "fromversion": "0"
-        }
-    }, 
-    {
-        "IsValueInArray": {
-            "toversion": "99.99.99", 
-            "fromversion": "0"
-        }
-    }, 
-    {
-        "displayhtml": {
-            "toversion": "99.99.99", 
-            "fromversion": "0"
-        }
-    }, 
-    {
-        "VectraClassifier": {
-            "toversion": "99.99.99", 
-            "fromversion": "0"
-        }
-    }, 
-    {
-        "JSONtoCSV": {
-            "toversion": "99.99.99", 
-            "fromversion": "0"
-        }
-    }, 
-    {
-        "ConferIncidentDetails": {
-            "toversion": "99.99.99", 
-            "fromversion": "0"
-        }
-    }, 
-    {
-        "ParseJSON": {
-            "toversion": "99.99.99", 
-            "fromversion": "0"
-        }
-    }, 
-    {
-        "ScheduleCommand": {
-            "toversion": "99.99.99", 
-            "fromversion": "0"
-        }
-    }, 
-    {
-        "XBTimeline": {
-            "toversion": "99.99.99", 
-            "fromversion": "0"
-        }
-    }, 
-    {
-        "EmailAskUser": {
-            "toversion": "3.1.0", 
-            "fromversion": "0"
-        }
-    }, 
-    {
-        "IncidentSet": {
-            "toversion": "3.5.0", 
-            "fromversion": "0"
-        }
-    }, 
-    {
-        "DataIPReputation": {
-            "toversion": "99.99.99", 
-            "fromversion": "0"
-        }
-    }, 
-    {
-        "URLSSLVerification": {
-            "toversion": "99.99.99", 
-            "fromversion": "0"
-        }
-    }, 
-    {
-        "EmailDomainSquattingReputation": {
-            "toversion": "99.99.99", 
-            "fromversion": "0"
-        }
-    }, 
-    {
-        "XBUser": {
-            "toversion": "99.99.99", 
-            "fromversion": "0"
-        }
-    }, 
-    {
-        "SNUpdateTicket": {
-            "toversion": "99.99.99", 
-            "fromversion": "0"
-        }
-    }, 
-    {
-        "ticksToTime": {
-            "toversion": "99.99.99", 
-            "fromversion": "0"
-        }
-    }, 
-    {
-        "dbbdc2e4-6105-4ee9-8e83-563a4b991a89": {
-            "toversion": "99.99.99", 
-            "fromversion": "0"
-        }
-    }, 
-    {
-        "TopMaliciousRatioIndicators": {
-            "toversion": "99.99.99", 
-            "fromversion": "4.0.0"
-        }
-    }, 
-    {
-        "SetMultipleValues": {
-            "toversion": "99.99.99", 
-            "fromversion": "0"
-        }
-    }, 
-    {
-        "PanoramaCommit": {
-            "toversion": "99.99.99", 
-            "fromversion": "0"
-        }
-    }, 
-    {
-        "CloseInvestigation": {
-            "toversion": "99.99.99", 
-            "fromversion": "0"
-        }
-    }, 
-    {
-        "CrowdStrikeUrlParse": {
-            "toversion": "99.99.99", 
-            "fromversion": "0"
-        }
-    }, 
-    {
-        "MarkRelatedIncidents": {
-            "toversion": "99.99.99", 
-            "fromversion": "0"
-        }
-    }, 
-    {
-        "DemistoSendInvite": {
-            "toversion": "99.99.99", 
-            "fromversion": "0"
-        }
-    }, 
-    {
-        "CommonIntegrationPython": {
-            "toversion": "99.99.99", 
-            "fromversion": "0"
-        }
-    }, 
-    {
-        "RunDockerCommand": {
-            "toversion": "99.99.99", 
-            "fromversion": "0"
-        }
-    }, 
-    {
-        "GoogleappsGmailSearch": {
-            "toversion": "99.99.99", 
-            "fromversion": "0"
-        }
-    }, 
-    {
-        "EPODetermineRepository": {
-            "toversion": "99.99.99", 
-            "fromversion": "0"
-        }
-    }, 
-    {
-        "emailFieldTriggered": {
-            "toversion": "99.99.99", 
-            "fromversion": "0"
-        }
-    }, 
-    {
-        "TrendMicroGetPolicyID": {
-            "toversion": "99.99.99", 
-            "fromversion": "0"
-        }
-    }, 
-    {
-        "AquatoneDiscover": {
-            "toversion": "99.99.99", 
-            "fromversion": "0"
-        }
-    }, 
-    {
-        "ExtractDomainFromURL": {
-            "toversion": "99.99.99", 
-            "fromversion": "0"
-        }
-    }, 
-    {
-        "NetwitnessSAUpdateIncident": {
-            "toversion": "99.99.99", 
-            "fromversion": "0"
-        }
-    }, 
-    {
-        "UnzipFile": {
-            "toversion": "99.99.99", 
-            "fromversion": "0"
-        }
-    }, 
-    {
-        "NetwitnessSAGetAvailableAssignees": {
-            "toversion": "99.99.99", 
-            "fromversion": "0"
-        }
-    }, 
-    {
-        "QualysCreateIncidentFromReport": {
-            "toversion": "99.99.99", 
-            "fromversion": "0"
-        }
-    }, 
-    {
-        "CuckooDetonateURL": {
-            "toversion": "99.99.99", 
-            "fromversion": "0"
-        }
-    }, 
-    {
-        "UserEnrichAD": {
-            "toversion": "99.99.99", 
-            "fromversion": "0"
-        }
-    }, 
-    {
-        "WordTokenizer": {
-            "toversion": "99.99.99", 
-            "fromversion": "0"
-        }
-    }, 
-    {
-        "da8594b8-0b57-4cb2-8578-94754bb577c6": {
-            "toversion": "99.99.99", 
-            "fromversion": "0"
-        }
-    }, 
-    {
-        "IsContextSet": {
-            "toversion": "99.99.99", 
-            "fromversion": "0"
-        }
-    }, 
-    {
-        "Set": {
-            "toversion": "99.99.99", 
-            "fromversion": "0"
-        }
-    }, 
-    {
-        "ArcherCreateSecurityIncident": {
-            "toversion": "99.99.99", 
-            "fromversion": "0"
-        }
-    }, 
-    {
-        "VolMalfindDumpAgent": {
-            "toversion": "99.99.99", 
-            "fromversion": "0"
-        }
-    }, 
-    {
-        "TrendmicroSystemEventRetrieve": {
-            "toversion": "99.99.99", 
-            "fromversion": "0"
-        }
-    }, 
-    {
-        "MimecastFindEmail": {
-            "toversion": "99.99.99", 
-            "fromversion": "0"
-        }
-    }, 
-    {
-        "D2Drop": {
-            "toversion": "99.99.99", 
-            "fromversion": "0"
-        }
-    }, 
-    {
-        "TaniumFindRunningProcesses": {
-            "toversion": "99.99.99", 
-            "fromversion": "0"
-        }
-    }, 
-    {
-        "NessusScanDetails": {
-            "toversion": "99.99.99", 
-            "fromversion": "0"
-        }
-    }, 
-    {
-        "CBPCatalogFindHash": {
-            "toversion": "99.99.99", 
-            "fromversion": "0"
-        }
-    }, 
-    {
-        "checkValue": {
-            "toversion": "99.99.99", 
-            "fromversion": "0"
-        }
-    }, 
-    {
-        "WhileLoop": {
-            "toversion": "99.99.99", 
-            "fromversion": "0"
-        }
-    }, 
-    {
-        "D2GetSystemLog": {
-            "toversion": "99.99.99", 
-            "fromversion": "0"
-        }
-    }, 
-    {
-        "CopyFileD2": {
-            "toversion": "99.99.99", 
-            "fromversion": "0"
-        }
-    }, 
-    {
-        "CheckFilesWildfirePy": {
-            "toversion": "99.99.99", 
-            "fromversion": "0"
-        }
-    }, 
-    {
-        "ADGetGroupMembers": {
-            "toversion": "99.99.99", 
-            "fromversion": "0"
-        }
-    }, 
-    {
-        "SCPPullFiles": {
-            "toversion": "99.99.99", 
-            "fromversion": "0"
-        }
-    }, 
-    {
-        "ReadFile": {
-            "toversion": "99.99.99", 
-            "fromversion": "0"
-        }
-    }, 
-    {
-        "VectraSensors": {
-            "toversion": "99.99.99", 
-            "fromversion": "0"
-        }
-    }, 
-    {
-        "QRadarFullSearch": {
-            "toversion": "99.99.99", 
-            "fromversion": "0"
-        }
-    }, 
-    {
-        "CSActors": {
-            "toversion": "99.99.99", 
-            "fromversion": "0"
-        }
-    }, 
-    {
-        "NessusGetReport": {
-            "toversion": "99.99.99", 
-            "fromversion": "0"
-        }
-    }, 
-    {
-        "VolRaw": {
-            "toversion": "99.99.99", 
-            "fromversion": "0"
-        }
-    }, 
-    {
-        "Base64Encode": {
-            "toversion": "99.99.99", 
-            "fromversion": "0"
-        }
-    }, 
-    {
-        "LCMAcknowledgeHost": {
-            "toversion": "99.99.99", 
-            "fromversion": "0"
-        }
-    }, 
-    {
-        "ExtractEmail": {
-            "toversion": "99.99.99", 
-            "fromversion": "0"
-        }
-    }, 
-    {
-        "NexposeVulnExtractor": {
-            "toversion": "99.99.99", 
-            "fromversion": "0"
-        }
-    }, 
-    {
-        "XBTriggeredRules": {
-            "toversion": "99.99.99", 
-            "fromversion": "0"
-        }
-    }, 
-    {
-        "LoadJSON": {
-            "toversion": "99.99.99", 
-            "fromversion": "0"
-        }
-    }, 
-    {
-        "CommonUserServer": {
-            "toversion": "99.99.99", 
-            "fromversion": "0"
-        }
-    }, 
-    {
-        "IsMaliciousIndicatorFound": {
-            "toversion": "99.99.99", 
-            "fromversion": "0"
-        }
-    }, 
-    {
-        "D2ActiveUsers": {
-            "toversion": "99.99.99", 
-            "fromversion": "0"
-        }
-    }, 
-    {
-        "BuildEWSQuery": {
-            "toversion": "99.99.99", 
-            "fromversion": "0"
-        }
-    }, 
-    {
-        "da330ce7-3a93-430c-8454-03b96cf5184e": {
-            "toversion": "99.99.99", 
-            "fromversion": "0"
-        }
-    }, 
-    {
-        "JiraIssueUploadFile": {
-            "toversion": "99.99.99", 
-            "fromversion": "0"
-        }
-    }, 
-    {
-        "PanoramaDynamicAddressGroup": {
-            "toversion": "99.99.99", 
-            "fromversion": "0"
-        }
-    }, 
-    {
-        "ActiveUsersD2": {
-            "toversion": "99.99.99", 
-            "fromversion": "0"
-        }
-    }, 
-    {
-        "ParseExcel": {
-            "toversion": "99.99.99", 
-            "fromversion": "0"
-        }
-    }, 
-    {
-        "MatchRegex": {
-            "toversion": "99.99.99", 
-            "fromversion": "0"
-        }
-    }, 
-    {
-        "ip_to_host": {
-            "toversion": "99.99.99", 
-            "fromversion": "0"
-        }
-    }, 
-    {
-        "AlgosecGetNetworkObject": {
-            "toversion": "99.99.99", 
-            "fromversion": "0"
-        }
-    }, 
-    {
-        "Autoruns": {
-            "toversion": "99.99.99", 
-            "fromversion": "0"
-        }
-    }, 
-    {
-        "VectraTriage": {
-            "toversion": "99.99.99", 
-            "fromversion": "0"
-        }
-    }, 
-    {
-        "ATDDetonate": {
-            "toversion": "99.99.99", 
-            "fromversion": "0"
-        }
-    }, 
-    {
-        "XBInfo": {
-            "toversion": "99.99.99", 
-            "fromversion": "0"
-        }
-    }, 
-    {
-        "NetwitnessSACreateIncident": {
-            "toversion": "99.99.99", 
-            "fromversion": "0"
-        }
-    }, 
-    {
-        "ExchangeSearchMailbox": {
-            "toversion": "99.99.99", 
-            "fromversion": "0"
-        }
-    }, 
-    {
-        "DT": {
-            "toversion": "99.99.99", 
-            "fromversion": "0"
-        }
-    }, 
-    {
-        "ed24d63f-4134-49c4-82c0-96885a7a1cc3": {
-            "toversion": "99.99.99", 
-            "fromversion": "0"
-        }
-    }, 
-    {
-        "5d44a5d9-d91a-4420-801f-755f26b60c47": {
-            "toversion": "99.99.99", 
-            "fromversion": "0"
-        }
-    }, 
-    {
-        "ad7de731-cadc-4f49-81cd-522cd4b7bfa5": {
-            "toversion": "99.99.99", 
-            "fromversion": "0"
-        }
-    }, 
-    {
-        "DemistoLogsBundle": {
-            "toversion": "99.99.99", 
-            "fromversion": "0"
-        }
-    }, 
-    {
-        "ContextGetEmails": {
-            "toversion": "99.99.99", 
-            "fromversion": "0"
-        }
-    }, 
-    {
-        "nexpose_create_incidents_from_assets": {
-            "toversion": "99.99.99", 
-            "fromversion": "0"
-        }
-    }, 
-    {
-        "bffdcf72-2061-4767-83d5-3ff2a9e8afe7": {
-            "toversion": "99.99.99", 
-            "fromversion": "0"
-        }
-    }, 
-    {
-        "ExchangeSearch": {
-            "toversion": "99.99.99", 
-            "fromversion": "0"
-        }
-    }, 
-    {
-        "CPSetRule": {
-            "toversion": "99.99.99", 
-            "fromversion": "0"
-        }
-    }, 
-    {
-        "VolGetProcWithMalNetConn": {
-            "toversion": "99.99.99", 
-            "fromversion": "0"
-        }
-    }, 
-    {
-        "ConvertTableToHTML": {
-            "toversion": "99.99.99", 
-            "fromversion": "0"
-        }
-    }, 
-    {
-        "StringLength": {
-            "toversion": "99.99.99", 
-            "fromversion": "0"
-        }
-    }, 
-    {
-        "CuckooGetScreenshot": {
-            "toversion": "99.99.99", 
-            "fromversion": "0"
-        }
-    }, 
-    {
-        "VolMalfind": {
-            "toversion": "99.99.99", 
-            "fromversion": "0"
-        }
-    }, 
-    {
-        "ExposeModules": {
-            "toversion": "99.99.99", 
-            "fromversion": "0"
-        }
-    }, 
-    {
-        "GrrGetFlows": {
-            "toversion": "99.99.99", 
-            "fromversion": "0"
-        }
-    }, 
-    {
-        "IsTrue": {
-            "toversion": "99.99.99", 
-            "fromversion": "0"
-        }
-    }, 
-    {
-        "SplunkSearchJsonPy": {
-            "toversion": "99.99.99", 
-            "fromversion": "0"
-        }
-    }, 
-    {
-        "UnEscapeURLs": {
-            "toversion": "99.99.99", 
-            "fromversion": "0"
-        }
-    }, 
-    {
-        "ProofpointDecodeURL": {
-            "toversion": "99.99.99", 
-            "fromversion": "0"
-        }
-    }, 
-    {
-        "ReadPDFFile": {
-            "toversion": "99.99.99", 
-            "fromversion": "0"
-        }
-    }, 
-    {
-        "ContextContains": {
-            "toversion": "99.99.99", 
-            "fromversion": "0"
-        }
-    }, 
-    {
-        "ADIsUserMember": {
-            "toversion": "99.99.99", 
-            "fromversion": "0"
-        }
-    }, 
-    {
-        "PanoramaMove": {
-            "toversion": "99.99.99", 
-            "fromversion": "0"
-        }
-    }, 
-    {
-        "ADGetUserGroups": {
-            "toversion": "99.99.99", 
-            "fromversion": "0"
-        }
-    }, 
-    {
-        "ADUserLogonInfo": {
-            "toversion": "99.99.99", 
-            "fromversion": "0"
-        }
-    }, 
-    {
-        "Osxcollector": {
-            "toversion": "99.99.99", 
-            "fromversion": "0"
-        }
-    }, 
-    {
-        "PWObservationPcapInfo": {
-            "toversion": "99.99.99", 
-            "fromversion": "0"
-        }
-    }, 
-    {
-        "QrSearches": {
-            "toversion": "99.99.99", 
-            "fromversion": "0"
-        }
-    }, 
-    {
-        "ExtractIndicatorsFromTextFile": {
-            "toversion": "99.99.99", 
-            "fromversion": "0"
-        }
-    }, 
-    {
-        "CheckIPs": {
-            "toversion": "99.99.99", 
-            "fromversion": "0"
-        }
-    }, 
-    {
-        "VolDlllist": {
-            "toversion": "99.99.99", 
-            "fromversion": "0"
-        }
-    }, 
-    {
-        "FPSetRule": {
-            "toversion": "99.99.99", 
-            "fromversion": "0"
-        }
-    }, 
-    {
-        "TrendMicroClassifier": {
-            "toversion": "99.99.99", 
-            "fromversion": "0"
-        }
-    }, 
-    {
-        "TrendMicroGetHostID": {
-            "toversion": "99.99.99", 
-            "fromversion": "0"
-        }
-    }, 
-    {
-        "ExtractDomainFromUrlAndEmail": {
-            "toversion": "99.99.99", 
-            "fromversion": "0"
-        }
-    }, 
-    {
-        "VectraSettings": {
-            "toversion": "99.99.99", 
-            "fromversion": "0"
-        }
-    }, 
-    {
-        "GenerateInvestigationSummaryReport": {
-            "toversion": "99.99.99", 
-            "fromversion": "3.5.0"
-        }
-    }, 
-    {
-        "DataDomainReputation": {
-            "toversion": "99.99.99", 
-            "fromversion": "3.1.0"
-        }
-    }, 
-    {
-        "EPORepositoryComplianceCheck": {
-            "toversion": "99.99.99", 
-            "fromversion": "0"
-        }
-    }, 
-    {
-        "PWObservations": {
-            "toversion": "99.99.99", 
-            "fromversion": "0"
-        }
-    }, 
-    {
-        "DBotPredictTextLabel": {
-            "toversion": "99.99.99", 
-            "fromversion": "4.1.0"
-        }
-    }, 
-    {
-        "InRange": {
-            "toversion": "99.99.99", 
-            "fromversion": "0"
-        }
-    }, 
-    {
-        "IngestCSV": {
-            "toversion": "99.99.99", 
-            "fromversion": "0"
-        }
-    }, 
-    {
-        "TrendmicroHostAntimalwareScan": {
-            "toversion": "99.99.99", 
-            "fromversion": "0"
-        }
-    }, 
-    {
-        "QrGetSearchResults": {
-            "toversion": "99.99.99", 
-            "fromversion": "0"
-        }
-    }, 
-    {
-        "NessusHostDetails": {
-            "toversion": "99.99.99", 
-            "fromversion": "0"
-        }
-    }, 
-    {
-        "WhereFieldEquals": {
-            "toversion": "99.99.99", 
-            "fromversion": "0"
-        }
-    }, 
-    {
-        "OSQueryUsers": {
-            "toversion": "99.99.99", 
-            "fromversion": "0"
-        }
-    }, 
-    {
-        "CrowdStrikeStreamingPreProcessing": {
-            "toversion": "99.99.99", 
-            "fromversion": "0"
-        }
-    }, 
-    {
-        "Strings": {
-            "toversion": "99.99.99", 
-            "fromversion": "0"
-        }
-    }, 
-    {
-        "QrOffenses": {
-            "toversion": "99.99.99", 
-            "fromversion": "0"
-        }
-    }, 
-    {
-        "LCMHosts": {
-            "toversion": "99.99.99", 
-            "fromversion": "0"
-        }
-    }, 
-    {
-        "RegProbeBasic": {
-            "toversion": "99.99.99", 
-            "fromversion": "0"
-        }
-    }, 
-    {
-        "ContextGetHashes": {
-            "toversion": "99.99.99", 
-            "fromversion": "0"
-        }
-    }, 
-    {
-        "NexposeEmailParser": {
-            "toversion": "99.99.99", 
-            "fromversion": "0"
-        }
-    }, 
-    {
-        "7b5c080e-f3b1-411a-83b0-e1f53c21bef8": {
-            "toversion": "99.99.99", 
-            "fromversion": "0"
-        }
-    }, 
-    {
-        "SlackMirror": {
-            "toversion": "99.99.99", 
-            "fromversion": "0"
-        }
-    }, 
-    {
-        "CheckFiles": {
-            "toversion": "99.99.99", 
-            "fromversion": "0"
-        }
-    }, 
-    {
-        "IsIPInRanges": {
-            "toversion": "99.99.99", 
-            "fromversion": "0"
-        }
-    }, 
-    {
-        "CBSessions": {
-            "toversion": "99.99.99", 
-            "fromversion": "0"
-        }
-    }, 
-    {
-        "JSONFileToCSV": {
-            "toversion": "99.99.99", 
-            "fromversion": "0"
-        }
-    }, 
-    {
-        "GeneratePassword": {
-            "toversion": "99.99.99", 
-            "fromversion": "0"
-        }
-    }, 
-    {
-        "IncidentSet": {
-            "toversion": "99.99.99", 
-            "fromversion": "3.5.1"
-        }
-    }, 
-    {
-        "GoogleAuthURL": {
-            "toversion": "99.99.99", 
-            "fromversion": "0"
-        }
-    }, 
-    {
-        "DataURLReputation": {
-            "toversion": "3.0.1", 
-            "fromversion": "0"
-        }
-    }, 
-    {
-        "IPReputation": {
-            "toversion": "99.99.99", 
-            "fromversion": "0"
-        }
-    }, 
-    {
-        "AwsCreateImage": {
-            "toversion": "99.99.99", 
-            "fromversion": "0"
-        }
-    }, 
-    {
-        "WildfireReport": {
-            "toversion": "99.99.99", 
-            "fromversion": "0"
-        }
-    }, 
-    {
-        "LCMIndicatorsForEntity": {
-            "toversion": "99.99.99", 
-            "fromversion": "0"
-        }
-    }, 
-    {
-        "hideFieldsOnNewIncident": {
-            "toversion": "99.99.99", 
-            "fromversion": "3.6.0"
-        }
-    }, 
-    {
-        "ImpSfScheduleTask": {
-            "toversion": "99.99.99", 
-            "fromversion": "0"
-        }
-    }, 
-    {
-        "ServiceNowUpdateIncident": {
-            "toversion": "99.99.99", 
-            "fromversion": "0"
-        }
-    }, 
-    {
-        "DataIPReputation": {
-            "toversion": "3.0.1", 
-            "fromversion": "0"
-        }
-    }, 
-    {
-        "SetDateField": {
-            "toversion": "99.99.99", 
-            "fromversion": "0"
-        }
-    }, 
-    {
-        "ADGetEmailForUser": {
-            "toversion": "99.99.99", 
-            "fromversion": "0"
-        }
-    }, 
-    {
-        "EmailAskUser": {
-            "toversion": "3.6.0", 
-            "fromversion": "3.5.0"
-        }
-    }, 
-    {
-        "PWEventDetails": {
-            "toversion": "99.99.99", 
-            "fromversion": "0"
-        }
-    }, 
-    {
-        "CheckSenderDomainDistance": {
-            "toversion": "99.99.99", 
-            "fromversion": "0"
-        }
-    }, 
-    {
-        "7b02fa0f-94ff-48c7-8350-b4e353702e73": {
-            "toversion": "99.99.99", 
-            "fromversion": "0"
-        }
-    }, 
-    {
-        "PWObservationPcapDownload": {
-            "toversion": "99.99.99", 
-            "fromversion": "0"
-        }
-    }, 
-    {
-        "b695f044-fbdd-4d4b-89ce-9066cb0e165a": {
-            "toversion": "99.99.99", 
-            "fromversion": "0"
-        }
-    }, 
-    {
-        "ParseEmailHeader": {
-            "toversion": "99.99.99", 
-            "fromversion": "0"
-        }
-    }, 
-    {
-        "IndicatorMaliciousRatioCalculation": {
-            "toversion": "99.99.99", 
-            "fromversion": "3.5.0"
-        }
-    }, 
-    {
-        "BinaryReputationPy": {
-            "toversion": "99.99.99", 
-            "fromversion": "0"
-        }
-    }, 
-    {
-        "ArcherUpdateSecurityIncident": {
-            "toversion": "99.99.99", 
-            "fromversion": "0"
-        }
-    }, 
-    {
-        "IsListExist": {
-            "toversion": "99.99.99", 
-            "fromversion": "0"
-        }
-    }, 
-    {
-        "CSCountDevicesForIOC": {
-            "toversion": "99.99.99", 
-            "fromversion": "0"
-        }
-    }, 
-    {
-        "LCMSetHostComment": {
-            "toversion": "99.99.99", 
-            "fromversion": "0"
-        }
-    }, 
-    {
-        "D2Exec": {
-            "toversion": "99.99.99", 
-            "fromversion": "0"
-        }
-    }, 
-    {
-        "OSQueryProcesses": {
-            "toversion": "99.99.99", 
-            "fromversion": "0"
-        }
-    }, 
-    {
-        "NessusScanStatus": {
-            "toversion": "99.99.99", 
-            "fromversion": "0"
-        }
-    }, 
-    {
-        "DemistoLinkIncidents": {
-            "toversion": "99.99.99", 
-            "fromversion": "0"
-        }
-    }, 
-    {
-        "JiraCreateIssue": {
-            "toversion": "99.99.99", 
-            "fromversion": "0"
-        }
-    }, 
-    {
-        "LocateAttachment": {
-            "toversion": "99.99.99", 
-            "fromversion": "0"
-        }
-    }, 
-    {
-        "ADGetComputerGroups": {
-            "toversion": "99.99.99", 
-            "fromversion": "0"
-        }
-    }, 
-    {
-        "MapValues": {
-            "toversion": "99.99.99", 
-            "fromversion": "0"
-        }
-    }, 
-    {
-        "QrGetSearch": {
-            "toversion": "99.99.99", 
-            "fromversion": "0"
-        }
-    }, 
-    {
-        "EmailAskUser": {
-            "toversion": "99.99.99", 
-            "fromversion": "4.0.0"
-        }
-    }, 
-    {
-        "AwsGetInstanceInfo": {
-            "toversion": "99.99.99", 
-            "fromversion": "0"
-        }
-    }, 
-    {
-        "CreateArray": {
-            "toversion": "99.99.99", 
-            "fromversion": "0"
-        }
-    }, 
-    {
-        "ADListUsers": {
-            "toversion": "99.99.99", 
-            "fromversion": "0"
-        }
-    }, 
-    {
-        "CBPFindRule": {
-            "toversion": "99.99.99", 
-            "fromversion": "0"
-        }
-    }, 
-    {
-        "GoogleappsListUsers": {
-            "toversion": "99.99.99", 
-            "fromversion": "0"
-        }
-    }, 
-    {
-        "ParseCSV": {
-            "toversion": "99.99.99", 
-            "fromversion": "0"
-        }
-    }, 
-    {
-        "D2Winpmem": {
-            "toversion": "99.99.99", 
-            "fromversion": "0"
-        }
-    }, 
-    {
-        "AlgosecGetApplications": {
-            "toversion": "99.99.99", 
-            "fromversion": "0"
-        }
-    }, 
-    {
-        "Elasticsearch": {
-            "toversion": "99.99.99", 
-            "fromversion": "0"
-        }
-    }, 
-    {
-        "EPOUpdateRepository": {
-            "toversion": "99.99.99", 
-            "fromversion": "0"
-        }
-    }, 
-    {
-        "ZipFile": {
-            "toversion": "99.99.99", 
-            "fromversion": "0"
-        }
-    }, 
-    {
-        "VectraSummary": {
-            "toversion": "99.99.99", 
-            "fromversion": "0"
-        }
-    }, 
-    {
-        "MattermostAskUser": {
-            "toversion": "99.99.99", 
-            "fromversion": "0"
-        }
-    }, 
-    {
-        "WhoisSummary": {
-            "toversion": "99.99.99", 
-            "fromversion": "0"
-        }
-    }, 
-    {
-        "AssignAnalystToIncident": {
-            "toversion": "99.99.99", 
-            "fromversion": "0"
-        }
-    }, 
-    {
-        "Base64ListToFile": {
-            "toversion": "99.99.99", 
-            "fromversion": "0"
-        }
-    }, 
-    {
-        "LCMPathFinderScanHost": {
-            "toversion": "99.99.99", 
-            "fromversion": "0"
-        }
-    }, 
-    {
-        "IncapScheduleTask": {
-            "toversion": "99.99.99", 
-            "fromversion": "0"
-        }
-    }, 
-    {
-        "SbQuery": {
-            "toversion": "99.99.99", 
-            "fromversion": "0"
-        }
-    }, 
-    {
-        "GetStringsDistance": {
-            "toversion": "99.99.99", 
-            "fromversion": "0"
-        }
-    }, 
-    {
-        "CSHuntByIOC": {
-            "toversion": "99.99.99", 
-            "fromversion": "0"
-        }
-    }, 
-    {
-        "FireEyeDetonateFile": {
-            "toversion": "99.99.99", 
-            "fromversion": "0"
-        }
-    }, 
-    {
-        "514ec833-c02c-49a3-8ac6-d982198f5fa0": {
-            "toversion": "99.99.99", 
-            "fromversion": "0"
-        }
-    }, 
-    {
-        "JoinIfSingleElementOnly": {
-            "toversion": "99.99.99", 
-            "fromversion": "0"
-        }
-    }, 
-    {
-        "PWObservationDetails": {
-            "toversion": "99.99.99", 
-            "fromversion": "0"
-        }
-    }, 
-    {
-        "SNOpenTicket": {
-            "toversion": "99.99.99", 
-            "fromversion": "0"
-        }
-    }, 
-    {
-        "IPInfoQuery": {
-            "toversion": "99.99.99", 
-            "fromversion": "0"
-        }
-    }, 
-    {
-        "RegCollectValues": {
-            "toversion": "99.99.99", 
-            "fromversion": "0"
-        }
-    }, 
-    {
-        "MD5Extract": {
-            "toversion": "99.99.99", 
-            "fromversion": "0"
-        }
-    }, 
-    {
-        "CommonIntegration": {
-            "toversion": "99.99.99", 
-            "fromversion": "0"
-        }
-    }, 
-    {
-        "CBPBanHash": {
-            "toversion": "99.99.99", 
-            "fromversion": "0"
-        }
-    }, 
-    {
-        "URLDecode": {
-            "toversion": "99.99.99", 
-            "fromversion": "0"
-        }
-    }, 
-    {
-        "AwsRunInstance": {
-            "toversion": "99.99.99", 
-            "fromversion": "0"
-        }
-    }, 
-    {
-        "EPORetrieveCurrentDATVersion": {
-            "toversion": "99.99.99", 
-            "fromversion": "0"
-        }
-    }, 
-    {
-        "TaniumShowPendingActions": {
-            "toversion": "99.99.99", 
-            "fromversion": "0"
-        }
-    }, 
-    {
-        "PrintErrorEntry": {
-            "toversion": "99.99.99", 
-            "fromversion": "4.0.0"
-        }
-    }, 
-    {
-        "SEPCheckOutdatedEndpoints": {
-            "toversion": "99.99.99", 
-            "fromversion": "0"
-        }
-    }, 
-    {
-        "URLNumberOfAds": {
-            "toversion": "99.99.99", 
-            "fromversion": "0"
-        }
-    }, 
-    {
-        "IncidentToContext": {
-            "toversion": "99.99.99", 
-            "fromversion": "0"
-        }
-    }, 
-    {
-        "D2Users": {
-            "toversion": "99.99.99", 
-            "fromversion": "0"
-        }
-    }, 
-    {
-        "StripChars": {
-            "toversion": "99.99.99", 
-            "fromversion": "0"
-        }
-    }, 
-    {
-        "RegPathReputationBasicLists": {
-            "toversion": "99.99.99", 
-            "fromversion": "0"
-        }
-    }, 
-    {
-        "IsIntegrationAvailable": {
-            "toversion": "99.99.99", 
-            "fromversion": "0"
-        }
-    }, 
-    {
-        "ExposeIncidentOwner": {
-            "toversion": "99.99.99", 
-            "fromversion": "0"
-        }
-    }, 
-    {
-        "EmailReputation": {
-            "toversion": "99.99.99", 
-            "fromversion": "0"
-        }
-    }, 
-    {
-        "AwsCreateVolumeSnapshot": {
-            "toversion": "99.99.99", 
-            "fromversion": "0"
-        }
-    }, 
-    {
-        "CreateEmailHtmlBody": {
-            "toversion": "99.99.99", 
-            "fromversion": "0"
-        }
-    }, 
-    {
-        "listExecutedCommands": {
-            "toversion": "99.99.99", 
-            "fromversion": "0"
-        }
-    }, 
-    {
-        "EPOUpdateEndpoints": {
-            "toversion": "99.99.99", 
-            "fromversion": "0"
-        }
-    }, 
-    {
-        "CheckSender": {
-            "toversion": "99.99.99", 
-            "fromversion": "0"
-        }
-    }, 
-    {
-        "NessusLaunchScan": {
-            "toversion": "99.99.99", 
-            "fromversion": "0"
-        }
-    }, 
-    {
-        "ADGetGroupUsers": {
-            "toversion": "99.99.99", 
-            "fromversion": "0"
-        }
-    }, 
-    {
-        "CPTaskStatus": {
-            "toversion": "99.99.99", 
-            "fromversion": "0"
-        }
-    }, 
-    {
-        "80b5c44c-4eac-4e00-812f-6d409d57be31": {
-            "toversion": "99.99.99", 
-            "fromversion": "0"
-        }
-    }, 
-    {
-        "NetwitnessSAAddEventsToIncident": {
-            "toversion": "99.99.99", 
-            "fromversion": "0"
-        }
-    }, 
-    {
-        "StopScheduledTask": {
-            "toversion": "99.99.99", 
-            "fromversion": "0"
-        }
-    }, 
-    {
-        "SalesforceAskUser": {
-            "toversion": "99.99.99", 
-            "fromversion": "0"
-        }
-    }, 
-    {
-        "ADListUsersEx": {
-            "toversion": "99.99.99", 
-            "fromversion": "0"
-        }
-    }, 
-    {
-        "OSQueryOpenSockets": {
-            "toversion": "99.99.99", 
-            "fromversion": "0"
-        }
-    }, 
-    {
-        "EsmExample": {
-            "toversion": "99.99.99", 
-            "fromversion": "0"
-        }
-    }, 
-    {
-        "SetSeverityByScore": {
-            "toversion": "99.99.99", 
-            "fromversion": "0"
-        }
-    }, 
-    {
-        "RSAArcherManualFetch": {
-            "toversion": "99.99.99", 
-            "fromversion": "0"
-        }
-    }, 
-    {
-        "CheckpointFWBackupStatus": {
-            "toversion": "99.99.99", 
-            "fromversion": "0"
-        }
-    }, 
-    {
-        "VolImageinfo": {
-            "toversion": "99.99.99", 
-            "fromversion": "0"
-        }
-    }, 
-    {
-        "CBPApproveHash": {
-            "toversion": "99.99.99", 
-            "fromversion": "0"
-        }
-    }, 
-    {
-        "ParseEmailFile": {
-            "toversion": "99.99.99", 
-            "fromversion": "0"
-        }
-    }, 
-    {
-        "GoogleappsRevokeUserRole": {
-            "toversion": "99.99.99", 
-            "fromversion": "0"
-        }
-    }, 
-    {
-        "DBotPredictPhishingEvaluation": {
-            "toversion": "99.99.99", 
-            "fromversion": "4.1.0"
-        }
-    }, 
-    {
-        "DemistoUploadFile": {
-            "toversion": "99.99.99", 
-            "fromversion": "0"
-        }
-    }, 
-    {
-        "SNListTickets": {
-            "toversion": "99.99.99", 
-            "fromversion": "0"
-        }
-    }, 
-    {
-        "JiraIssueAddComment": {
-            "toversion": "99.99.99", 
-            "fromversion": "0"
-        }
-    }, 
-    {
-        "AlgosecCreateTicket": {
-            "toversion": "99.99.99", 
-            "fromversion": "0"
-        }
-    }, 
-    {
-        "DeleteContext": {
-            "toversion": "99.99.99", 
-            "fromversion": "0"
-        }
-    }, 
-    {
-        "ADGetUsersByEmail": {
-            "toversion": "99.99.99", 
-            "fromversion": "0"
-        }
-    }, 
-    {
-        "LanguageDetect": {
-            "toversion": "99.99.99", 
-            "fromversion": "0"
-        }
-    }, 
-    {
-        "IncapGetAppInfo": {
-            "toversion": "99.99.99", 
-            "fromversion": "0"
-        }
-    }, 
-    {
-        "SplunkEmailParser": {
-            "toversion": "99.99.99", 
-            "fromversion": "0"
-        }
-    }, 
-    {
-        "GetTime": {
-            "toversion": "99.99.99", 
-            "fromversion": "0"
-        }
-    }, 
-    {
-        "PortListenCheck": {
-            "toversion": "99.99.99", 
-            "fromversion": "0"
-        }
-    }, 
-    {
-        "f99a85a6-c572-4c3a-8afd-5b4ac539000a": {
-            "toversion": "99.99.99", 
-            "fromversion": "0"
-        }
-    }, 
-    {
-        "PanoramaBlockIP": {
-            "toversion": "99.99.99", 
-            "fromversion": "0"
-        }
-    }, 
-    {
-        "IdentifyAttachedEmail": {
-            "toversion": "99.99.99", 
-            "fromversion": "0"
-        }
-    }, 
-    {
-        "D2Services": {
-            "toversion": "99.99.99", 
-            "fromversion": "0"
-        }
-    }, 
-    {
-        "AlgosecQuery": {
-            "toversion": "99.99.99", 
-            "fromversion": "0"
-        }
-    }, 
-    {
-        "AwsStartInstance": {
-            "toversion": "99.99.99", 
-            "fromversion": "0"
-        }
-    }, 
-    {
-        "DomainReputation": {
-            "toversion": "99.99.99", 
-            "fromversion": "0"
-        }
-    }, 
-    {
-        "GetDuplicatesMlv2": {
-            "toversion": "99.99.99", 
-            "fromversion": "3.5.0"
-        }
-    }, 
-    {
-        "JIRAPrintIssue": {
-            "toversion": "99.99.99", 
-            "fromversion": "0"
-        }
-    }, 
-    {
-        "FPDeleteRule": {
-            "toversion": "99.99.99", 
-            "fromversion": "0"
-        }
-    }, 
-    {
-        "isError": {
-            "toversion": "99.99.99", 
-            "fromversion": "0"
-        }
-    }, 
-    {
-        "CommonServerPython": {
-            "toversion": "99.99.99", 
-            "fromversion": "0"
-        }
-    }, 
-    {
-        "10cb3486-48f3-4d93-88af-b6be84ffd432": {
-            "toversion": "99.99.99", 
-            "fromversion": "0"
-        }
-    }, 
-    {
-        "DocumentationAutomation": {
-            "toversion": "99.99.99", 
-            "fromversion": "0"
-        }
-    }, 
-    {
-        "FileReputation": {
-            "toversion": "99.99.99", 
-            "fromversion": "0"
-        }
-    }, 
-    {
-        "AreValuesEqual": {
-            "toversion": "99.99.99", 
-            "fromversion": "0"
-        }
-    }, 
-    {
-        "LCMDetectedEntities": {
-            "toversion": "99.99.99", 
-            "fromversion": "0"
-        }
-    }, 
-    {
-        "UtilAnyResults": {
-            "toversion": "99.99.99", 
-            "fromversion": "0"
-        }
-    }, 
-    {
-        "ExampleJSScript": {
-            "toversion": "99.99.99", 
-            "fromversion": "0"
-        }
-    }, 
-    {
-        "UnEscapeIPs": {
-            "toversion": "99.99.99", 
-            "fromversion": "0"
-        }
-    }, 
-    {
-        "OSQueryLoggedInUsers": {
-            "toversion": "99.99.99", 
-            "fromversion": "0"
-        }
-    }, 
-    {
-        "FindSimilarIncidentsByText": {
-            "toversion": "99.99.99", 
-            "fromversion": "0"
-        }
-    }, 
-    {
-        "IncapWhitelistCompliance": {
-            "toversion": "99.99.99", 
-            "fromversion": "0"
-        }
-    }, 
-    {
-        "c99e196b-e05e-41f2-82cb-6798f33cb653": {
-            "toversion": "99.99.99", 
-            "fromversion": "0"
-        }
-    }, 
-    {
-        "5e125fdd-72f1-455f-89fa-e6f9405174a4": {
-            "toversion": "99.99.99", 
-            "fromversion": "0"
-        }
-    }, 
-    {
-        "ExtractDomain": {
-            "toversion": "99.99.99", 
-            "fromversion": "0"
-        }
-    }, 
-    {
-        "DemistoCreateList": {
-            "toversion": "99.99.99", 
-            "fromversion": "0"
-        }
-    }, 
-    {
-        "ServiceNowQueryIncident": {
-            "toversion": "99.99.99", 
-            "fromversion": "0"
-        }
-    }, 
-    {
-        "MimecastQuery": {
-            "toversion": "99.99.99", 
-            "fromversion": "0"
-        }
-    }, 
-    {
-        "misp_download_sample": {
-            "toversion": "99.99.99", 
-            "fromversion": "0"
-        }
-    }, 
-    {
-        "ExchangeDeleteIDsFromContext": {
-            "toversion": "99.99.99", 
-            "fromversion": "0"
-        }
-    }, 
-    {
-        "DumpJSON": {
-            "toversion": "99.99.99", 
-            "fromversion": "0"
-        }
-    }, 
-    {
-        "ADGetGroupComputers": {
-            "toversion": "99.99.99", 
-            "fromversion": "0"
-        }
-    }, 
-    {
-        "TrendmicroAntiMalwareEventRetrieve": {
-            "toversion": "99.99.99", 
-            "fromversion": "0"
-        }
-    }, 
-    {
-        "Sleep": {
-            "toversion": "99.99.99", 
-            "fromversion": "0"
-        }
-    }, 
-    {
-        "AdSearch": {
-            "toversion": "99.99.99", 
-            "fromversion": "0"
-        }
-    }, 
-    {
-        "XBNotable": {
-            "toversion": "99.99.99", 
-            "fromversion": "0"
-        }
-    }, 
-    {
-        "GoogleappsGetUser": {
-            "toversion": "99.99.99", 
-            "fromversion": "0"
-        }
-    }, 
-    {
-        "CBLiveFetchFiles": {
-            "toversion": "99.99.99", 
-            "fromversion": "0"
-        }
-    }, 
-    {
-        "JiraIssueAddLink": {
-            "toversion": "99.99.99", 
-            "fromversion": "0"
-        }
-    }, 
-    {
-        "ContextSearchForString": {
-            "toversion": "99.99.99", 
-            "fromversion": "0"
-        }
-    }, 
-    {
-        "ShowOnMap": {
-            "toversion": "99.99.99", 
-            "fromversion": "0"
-        }
-    }, 
-    {
-        "CBFindIP": {
-            "toversion": "99.99.99", 
-            "fromversion": "0"
-        }
-    }, 
-    {
-        "D2Rekall": {
-            "toversion": "99.99.99", 
-            "fromversion": "0"
-        }
-    }, 
-    {
-        "CuckooGetReport": {
-            "toversion": "99.99.99", 
-            "fromversion": "0"
-        }
-    }, 
-    {
-        "BinarySearchPy": {
-            "toversion": "99.99.99", 
-            "fromversion": "0"
-        }
-    }, 
-    {
-        "Volatility": {
-            "toversion": "99.99.99", 
-            "fromversion": "0"
-        }
-    }, 
-    {
-        "GrrGetFiles": {
-            "toversion": "99.99.99", 
-            "fromversion": "0"
-        }
-    }, 
-    {
-        "FetchFileD2": {
-            "toversion": "99.99.99", 
-            "fromversion": "0"
-        }
-    }, 
-    {
-        "ToTable": {
-            "toversion": "99.99.99", 
-            "fromversion": "0"
-        }
-    }, 
-    {
-        "XBLockouts": {
-            "toversion": "99.99.99", 
-            "fromversion": "0"
-        }
-    }, 
-    {
-        "ExchangeAssignRole": {
-            "toversion": "99.99.99", 
-            "fromversion": "0"
-        }
-    }, 
-    {
-        "GrrSetHunts": {
-            "toversion": "99.99.99", 
-            "fromversion": "0"
-        }
-    }, 
-    {
-        "MaliciousRatioReputation": {
-            "toversion": "99.99.99", 
-            "fromversion": "4.0.0"
-        }
-    }, 
-    {
-        "EPOFindSystem": {
-            "toversion": "99.99.99", 
-            "fromversion": "0"
-        }
-    }, 
-    {
-        "TaniumAskQuestionComplex": {
-            "toversion": "99.99.99", 
-            "fromversion": "0"
-        }
-    }, 
-    {
-        "DataURLReputation": {
-            "toversion": "99.99.99", 
-            "fromversion": "0"
-        }
-    }, 
-    {
-        "DataHashReputation": {
-            "toversion": "3.0.1", 
-            "fromversion": "0"
-        }
-    }, 
-    {
-        "GetIndicatorDBotScore": {
-            "toversion": "99.99.99", 
-            "fromversion": "3.5.0"
-        }
-    }, 
-    {
-        "HTTPListRedirects": {
-            "toversion": "99.99.99", 
-            "fromversion": "0"
-        }
-    }, 
-    {
-        "DataHashReputation": {
-            "toversion": "99.99.99", 
-            "fromversion": "0"
-        }
-    }, 
-    {
-        "CBEvents": {
-            "toversion": "99.99.99", 
-            "fromversion": "0"
-        }
-    }, 
-    {
-        "Whois": {
-            "toversion": "99.99.99", 
-            "fromversion": "0"
-        }
-    }, 
-    {
-        "MarkAsNoteByTag": {
-            "toversion": "99.99.99", 
-            "fromversion": "0"
-        }
-    }, 
-    {
-        "TaniumApprovePendingActions": {
-            "toversion": "99.99.99", 
-            "fromversion": "0"
-        }
-    }, 
-    {
-        "GenericPollingScheduledTask": {
-            "toversion": "99.99.99", 
-            "fromversion": "0"
-        }
-    }, 
-    {
-        "NessusListScans": {
-            "toversion": "99.99.99", 
-            "fromversion": "0"
-        }
-    }, 
-    {
-        "TaniumAskQuestion": {
-            "toversion": "99.99.99", 
-            "fromversion": "0"
-        }
-    }, 
-    {
-        "ExportToCSV": {
-            "toversion": "99.99.99", 
-            "fromversion": "0"
-        }
-    }, 
-    {
-        "URLReputation": {
-            "toversion": "99.99.99", 
-            "fromversion": "0"
-        }
-    }, 
-    {
-        "IncidentAddSystem": {
-            "toversion": "99.99.99", 
-            "fromversion": "0"
-        }
-    }, 
-    {
-        "FindSimilarIncidents": {
-            "toversion": "99.99.99", 
-            "fromversion": "0"
-        }
-    }, 
-    {
-        "CPDeleteRule": {
-            "toversion": "99.99.99", 
-            "fromversion": "0"
-        }
-    }, 
-    {
-        "RegexGroups": {
-            "toversion": "99.99.99", 
-            "fromversion": "0"
-        }
-    }, 
-    {
-        "RemoteExec": {
-            "toversion": "99.99.99", 
-            "fromversion": "0"
-        }
-    }, 
-    {
-        "PublishEntriesToContext": {
-            "toversion": "99.99.99", 
-            "fromversion": "0"
-        }
-    }, 
-    {
-        "http": {
-            "toversion": "3.1.0", 
-            "fromversion": "0"
-        }
-    }, 
-    {
-        "GoogleappsGetUserRoles": {
-            "toversion": "99.99.99", 
-            "fromversion": "0"
-        }
-    }, 
-    {
-        "ExchangeDeleteMail": {
-            "toversion": "99.99.99", 
-            "fromversion": "0"
-        }
-    }, 
-    {
-        "SbUpload": {
-            "toversion": "99.99.99", 
-            "fromversion": "0"
-        }
-    }, 
-    {
-        "3dd62013-4fed-43eb-8ae4-91b1b4250599": {
-            "toversion": "99.99.99", 
-            "fromversion": "0"
-        }
-    }, 
-    {
-        "D2Processes": {
-            "toversion": "99.99.99", 
-            "fromversion": "0"
-        }
-    }, 
-    {
-        "IncapListSites": {
-            "toversion": "99.99.99", 
-            "fromversion": "0"
-        }
-    }, 
-    {
-        "ADGetEmailForAllUsers": {
-            "toversion": "99.99.99", 
-            "fromversion": "0"
-        }
-    }, 
-    {
-        "CuckooTaskStatus": {
-            "toversion": "99.99.99", 
-            "fromversion": "0"
-        }
-    }, 
-    {
-        "PWEvents": {
-            "toversion": "99.99.99", 
-            "fromversion": "0"
-        }
-    }, 
-    {
-        "NexposeEmailParserForVuln": {
-            "toversion": "99.99.99", 
-            "fromversion": "0"
-        }
-    }, 
-    {
-        "CloseInvestigationAsDuplicate": {
-            "toversion": "99.99.99", 
-            "fromversion": "0"
-        }
-    }, 
-    {
-        "GetDuplicatesMl": {
-            "toversion": "99.99.99", 
-            "fromversion": "3.5.0"
-        }
-    }, 
-    {
-        "FailedInstances": {
-            "toversion": "99.99.99", 
-            "fromversion": "4.0.0"
-        }
-    }, 
-    {
-        "UnPackFile": {
-            "toversion": "99.99.99", 
-            "fromversion": "0"
-        }
-    }, 
-    {
-        "http": {
-            "toversion": "99.99.99", 
-            "fromversion": "3.5.0"
-        }
-    }, 
-    {
-        "DBotPredictPhishingLabel": {
-            "toversion": "99.99.99", 
-            "fromversion": "4.1.0"
-        }
-    }, 
-    {
-        "CPCreateBackup": {
-            "toversion": "99.99.99", 
-            "fromversion": "0"
-        }
-    }, 
-    {
-        "ExtractIP": {
-            "toversion": "99.99.99", 
-            "fromversion": "0"
-        }
-    }, 
-    {
-        "CheckURLs": {
-            "toversion": "99.99.99", 
-            "fromversion": "0"
-        }
-    }, 
-    {
-        "SplunkPySearch": {
-            "toversion": "99.99.99", 
-            "fromversion": "0"
-        }
-    }, 
-    {
-        "GrrGetHunts": {
-            "toversion": "99.99.99", 
-            "fromversion": "0"
-        }
-    }, 
-    {
-        "ImpSfSetEndpointStatus": {
-            "toversion": "99.99.99", 
-            "fromversion": "0"
-        }
-    }, 
-    {
-        "PCAPMiner": {
-            "toversion": "99.99.99", 
-            "fromversion": "0"
-        }
-    }, 
-    {
-        "D2GetFile": {
-            "toversion": "99.99.99", 
-            "fromversion": "0"
-        }
-    }, 
-    {
-        "PagerDutyAssignOnCallUser": {
-            "toversion": "99.99.99", 
-            "fromversion": "0"
-        }
-    }, 
-    {
-        "ExtractHTMLTables": {
-            "toversion": "99.99.99", 
-            "fromversion": "0"
-        }
-    }, 
-    {
-        "ContainsCreditCardInfo": {
-            "toversion": "99.99.99", 
-            "fromversion": "0"
-        }
-    }, 
-    {
-        "CBSearch": {
-            "toversion": "99.99.99", 
-            "fromversion": "0"
-        }
-    }, 
-    {
-        "DataDomainReputation": {
-            "toversion": "3.0.1", 
-            "fromversion": "0"
-        }
-    }, 
-    {
-        "DBotClosedIncidentsPercentage": {
-            "toversion": "99.99.99", 
-            "fromversion": "0"
-        }
-    }, 
-    {
-        "CBAlerts": {
-            "toversion": "99.99.99", 
-            "fromversion": "0"
-        }
-    }, 
-    {
-        "ParseWordDoc": {
-            "toversion": "99.99.99", 
-            "fromversion": "0"
-        }
-    }, 
-    {
-        "VolJson": {
-            "toversion": "99.99.99", 
-            "fromversion": "0"
-        }
-    }, 
-    {
-        "SlackSend": {
-            "toversion": "99.99.99", 
-            "fromversion": "0"
-        }
-    }, 
-    {
-        "ExposeList": {
-            "toversion": "99.99.99", 
-            "fromversion": "0"
-        }
-    }, 
-    {
-        "VectraHealth": {
-            "toversion": "99.99.99", 
-            "fromversion": "0"
-        }
-    }, 
-    {
-        "D2ExecuteCommand": {
-            "toversion": "99.99.99", 
-            "fromversion": "0"
-        }
-    }, 
-    {
-        "46e2109c-b735-458e-884f-030229a20830": {
-            "toversion": "99.99.99", 
-            "fromversion": "0"
-        }
-    }, 
-    {
-        "dfa728bb-8291-4f8c-8185-53fad210f1b5": {
-            "toversion": "99.99.99", 
-            "fromversion": "0"
-        }
-    }, 
-    {
-        "ContextGetPathForString": {
-            "toversion": "99.99.99", 
-            "fromversion": "0"
-        }
-    }, 
-    {
-        "LCMResolveHost": {
-            "toversion": "99.99.99", 
-            "fromversion": "0"
-        }
-    }, 
-    {
-        "IsGreaterThan": {
-            "toversion": "99.99.99", 
-            "fromversion": "0"
-        }
-    }, 
-    {
-        "SbQuota": {
-            "toversion": "99.99.99", 
-            "fromversion": "0"
-        }
-    }, 
-    {
-        "ContextFilter": {
-            "toversion": "99.99.99", 
-            "fromversion": "0"
-        }
-    }, 
-    {
-        "O365SearchEmails": {
-            "toversion": "99.99.99", 
-            "fromversion": "0"
-        }
-    }, 
-    {
-        "AnalyzeOSX": {
-            "toversion": "99.99.99", 
-            "fromversion": "0"
-        }
-    }, 
-    {
-        "PWEventPcapDownload": {
-            "toversion": "99.99.99", 
-            "fromversion": "0"
-        }
-    }, 
-    {
-        "AnalyzeMemImage": {
-            "toversion": "99.99.99", 
-            "fromversion": "0"
-        }
-    }, 
-    {
-        "8bb47409-fffb-40c4-8601-d5fd20384e26": {
-            "toversion": "99.99.99", 
-            "fromversion": "0"
-        }
-    }, 
-    {
-        "JiraGetIssue": {
-            "toversion": "99.99.99", 
-            "fromversion": "0"
-        }
-    }, 
-    {
-        "ADExpirePassword": {
-            "toversion": "99.99.99", 
-            "fromversion": "0"
-        }
-    }, 
-    {
-        "ImpSfRevokeUnaccessedDevices": {
-            "toversion": "99.99.99", 
-            "fromversion": "0"
-        }
-    }, 
-    {
-        "ADGetUser": {
-            "toversion": "99.99.99", 
-            "fromversion": "0"
-        }
-    }, 
-    {
-        "SendEmail": {
-            "toversion": "99.99.99", 
-            "fromversion": "0"
-        }
-    }, 
-    {
-        "EPOCheckLatestDAT": {
-            "toversion": "99.99.99", 
-            "fromversion": "0"
-        }
-    }, 
-    {
-        "PagerDutyAlertOnIncident": {
-            "toversion": "99.99.99", 
-            "fromversion": "0"
-        }
-    }, 
-    {
-        "URLExtract": {
-            "toversion": "99.99.99", 
-            "fromversion": "0"
-        }
-    }, 
-    {
-        "TaniumDeployAction": {
-            "toversion": "99.99.99", 
-            "fromversion": "0"
-        }
-    }, 
-    {
-        "SendEmailToManager": {
-            "toversion": "3.1.0", 
-            "fromversion": "0"
-        }
-    }, 
-    {
-        "StringReplace": {
-            "toversion": "99.99.99", 
-            "fromversion": "0"
-        }
-    }, 
-    {
-        "TextFromHTML": {
-            "toversion": "99.99.99", 
-            "fromversion": "0"
-        }
-    }, 
-    {
-        "CPShowBackupStatus": {
-            "toversion": "99.99.99", 
-            "fromversion": "0"
-        }
-    }, 
-    {
-        "RunPollingCommand": {
-            "toversion": "99.99.99", 
-            "fromversion": "4.0.0"
-        }
-    }, 
-    {
-        "CBWatchlists": {
-            "toversion": "99.99.99", 
-            "fromversion": "0"
-        }
-    }, 
-    {
-        "DamSensorDown": {
-            "toversion": "99.99.99", 
-            "fromversion": "0"
-        }
-    }, 
-    {
-        "94f72ed9-49c8-40e5-89bb-7c98f914d2cc": {
-            "toversion": "99.99.99", 
-            "fromversion": "0"
-        }
-    }, 
-    {
-        "34f0498c-d3da-4ac3-8cad-a28804bf1f21": {
-            "toversion": "99.99.99", 
-            "fromversion": "0"
-        }
-    }, 
-    {
-        "CBSensors": {
-            "toversion": "99.99.99", 
-            "fromversion": "0"
-        }
-    }, 
-    {
-        "VolRunCmds": {
-            "toversion": "99.99.99", 
-            "fromversion": "0"
-        }
-    }, 
-    {
-        "ADGetComputer": {
-            "toversion": "99.99.99", 
-            "fromversion": "0"
-        }
-    }, 
-    {
-        "DemistoUploadFileToIncident": {
-            "toversion": "99.99.99", 
-            "fromversion": "0"
-        }
-    }, 
-    {
-        "SbDownload": {
-            "toversion": "99.99.99", 
-            "fromversion": "0"
-        }
-    }, 
-    {
-        "OSQueryBasicQuery": {
-            "toversion": "99.99.99", 
-            "fromversion": "0"
-        }
-    }, 
-    {
-        "AggregateIOCs": {
-            "toversion": "99.99.99", 
-            "fromversion": "0"
-        }
-    }, 
-    {
-        "PDFUnlocker": {
-            "toversion": "99.99.99", 
-            "fromversion": "0"
-        }
-    }, 
-    {
-        "D2RegQuery": {
-            "toversion": "99.99.99", 
-            "fromversion": "0"
-        }
-    }, 
-    {
-        "ExtractURL": {
-            "toversion": "99.99.99", 
-            "fromversion": "0"
-        }
-    }, 
-    {
-        "StringContains": {
-            "toversion": "99.99.99", 
-            "fromversion": "0"
-        }
-    }, 
-    {
-        "CPBlockIP": {
-            "toversion": "99.99.99", 
-            "fromversion": "0"
-        }
-    }, 
-    {
-        "TrendmicroSecurityProfileAssignToHost": {
-            "toversion": "99.99.99", 
-            "fromversion": "0"
-        }
-    }, 
-    {
-        "JiraCreateIssue-example": {
-            "toversion": "99.99.99", 
-            "fromversion": "0"
-        }
-    }, 
-    {
-        "VolApihooks": {
-            "toversion": "99.99.99", 
-            "fromversion": "0"
-        }
-    }, 
-    {
-        "ADGetCommonGroups": {
-            "toversion": "99.99.99", 
-            "fromversion": "0"
-        }
-    }, 
-    {
-        "NetwitnessSAGetComponents": {
-            "toversion": "99.99.99", 
-            "fromversion": "0"
-        }
-    }, 
-    {
-        "QRadarGetCorrelationLogs": {
-            "toversion": "99.99.99", 
-            "fromversion": "0"
-        }
-    }, 
-    {
-        "CountArraySize": {
-            "toversion": "99.99.99", 
-            "fromversion": "0"
-        }
-    }, 
-    {
-        "ConvertXmlToJson": {
-            "toversion": "99.99.99", 
-            "fromversion": "0"
-        }
-    }, 
-    {
-        "D2PEDump": {
-            "toversion": "99.99.99", 
-            "fromversion": "0"
-        }
-    }, 
-    {
-        "CBPFindComputer": {
-            "toversion": "99.99.99", 
-            "fromversion": "0"
-        }
-    }, 
-    {
-        "ClassifierNotifyAdmin": {
-            "toversion": "99.99.99", 
-            "fromversion": "0"
-        }
-    }, 
-    {
-        "SlackAskUser": {
-            "toversion": "99.99.99", 
-            "fromversion": "3.5.0"
-        }
-    }, 
-    {
-        "Exists": {
-            "toversion": "99.99.99", 
-            "fromversion": "0"
-        }
-    }, 
-    {
-        "NetwitnessSAGetEvents": {
-            "toversion": "99.99.99", 
-            "fromversion": "0"
-        }
-    }, 
-    {
-        "DBotTrainTextClassifier": {
-            "toversion": "99.99.99", 
-            "fromversion": "4.1.0"
-        }
-    }, 
-    {
-        "CommonServer": {
-            "toversion": "99.99.99", 
-            "fromversion": "0"
-        }
-    }, 
-    {
-        "LCMDetectedIndicators": {
-            "toversion": "99.99.99", 
-            "fromversion": "0"
-        }
-    }, 
-    {
-        "SplunkSearch": {
-            "toversion": "99.99.99", 
-            "fromversion": "0"
-        }
-    }, 
-    {
-        "IsIPInSubnet": {
-            "toversion": "99.99.99", 
-            "fromversion": "0"
-        }
-    }, 
-    {
-        "TrendmicroHostRetrieveAll": {
-            "toversion": "99.99.99", 
-            "fromversion": "0"
-        }
-    }, 
-    {
-        "getMlFeatures": {
-            "toversion": "99.99.99", 
-            "fromversion": "3.5.0"
-        }
-    }, 
-    {
-        "2aa9f737-8c7c-42f5-815f-4d104bb3af06": {
-            "toversion": "99.99.99", 
-            "fromversion": "0"
-        }
-    }, 
-    {
-        "PrintContext": {
-            "toversion": "99.99.99", 
-            "fromversion": "0"
-        }
-    }, 
-    {
-        "D2O365SearchAndDelete": {
-            "toversion": "99.99.99", 
-            "fromversion": "0"
-        }
-    }, 
-    {
-        "DBotPreparePhishingData": {
-            "toversion": "99.99.99", 
-            "fromversion": "4.1.0"
-        }
-    }, 
-    {
-        "QRadarGetOffenseCorrelations": {
-            "toversion": "99.99.99", 
-            "fromversion": "0"
-        }
-    }, 
-    {
-        "ShowScheduledEntries": {
-            "toversion": "99.99.99", 
-            "fromversion": "0"
-        }
-    }, 
-    {
-        "EmailAskUserResponse": {
-            "toversion": "99.99.99", 
-            "fromversion": "0"
-        }
-    }, 
-    {
-        "IsEmailAddressInternal": {
-            "toversion": "99.99.99", 
-            "fromversion": "0"
-        }
-    }, 
-    {
-        "DemistoGetIncidentTasksByState": {
-            "toversion": "99.99.99", 
-            "fromversion": "0"
-        }
-    }, 
-    {
-        "VectraGetHostById": {
-            "toversion": "99.99.99", 
-            "fromversion": "0"
-        }
-    }, 
-    {
-        "DefaultIncidentClassifier": {
-            "toversion": "99.99.99", 
-            "fromversion": "0"
-        }
-    }
-]
-=======
 {
     "scripts": [
         {
@@ -17088,14 +11450,14 @@
                 "name": "Email Sender Python", 
                 "implementing_scripts": [
                     "Set", 
-                    "FileCreateAndUpload", 
+                    "RaiseError", 
                     "DeleteContext", 
-                    "Sleep"
+                    "Sleep", 
+                    "FileCreateAndUpload"
                 ], 
                 "implementing_commands": [
                     "googleapps-gmail-get-mail", 
                     "googleapps-gmail-search", 
-                    "ThrowException", 
                     "send-mail"
                 ]
             }
@@ -17670,8 +12032,8 @@
             "CrowdStrike Falcon Intel v2": {
                 "name": "CrowdStrike Falcon Intel v2", 
                 "implementing_scripts": [
-                    "DeleteContext", 
-                    "ThrowException"
+                    "RaiseError", 
+                    "DeleteContext"
                 ], 
                 "implementing_commands": [
                     "domain", 
@@ -20833,5 +15195,4 @@
             }
         }
     ]
-}
->>>>>>> 84bda6b3
+}