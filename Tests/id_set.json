--- conflicted
+++ resolved
@@ -11484,6 +11484,7 @@
                 "implementing_commands": [
                     "googleapps-gmail-get-mail", 
                     "googleapps-gmail-search", 
+                    "ThrowException", 
                     "send-mail"
                 ]
             }
@@ -15213,16 +15214,6 @@
             }
         }, 
         {
-<<<<<<< HEAD
-            "Detonate File - HybridAnalysis - Test": {
-                "name": "Detonate File - HybridAnalysis - Test", 
-                "implementing_scripts": [
-                    "DeleteContext", 
-                    "http"
-                ], 
-                "implementing_playbooks": [
-                    "Detonate File - HybridAnalysis"
-=======
             "Test-Detonate URL - ThreatGrid": {
                 "name": "Test-Detonate URL - ThreatGrid", 
                 "implementing_playbooks": [
@@ -15240,7 +15231,18 @@
                     "Print", 
                     "DeleteContext", 
                     "AreValuesEqual"
->>>>>>> 6ae87851
+                ]
+            }
+        }, 
+        {
+            "Detonate File - HybridAnalysis - Test": {
+                "name": "Detonate File - HybridAnalysis - Test", 
+                "implementing_scripts": [
+                    "DeleteContext", 
+                    "http"
+                ], 
+                "implementing_playbooks": [
+                    "Detonate File - HybridAnalysis"
                 ]
             }
         }
