--- conflicted
+++ resolved
@@ -1821,13 +1821,6 @@
         {
             "integrations": "Cisco Spark",
             "playbookID": "efc817d2-6660-4d4f-890d-90513ca1e180"
-        },
-        {
-<<<<<<< HEAD
-            "playbookID": "get_file_sample_by_hash_-_carbon_black_enterprise_Response_-_test"
-=======
-            "playbookID": "Get File Sample From Hash - Generic - Test"
->>>>>>> 30bb3b49
         },
         {
             "playbookID": "get_file_sample_from_path_-_d2_-_test"
@@ -2033,11 +2026,6 @@
         "d66e5f86-e045-403f-819e-5058aa603c32": "pr 3220",
         "Carbon Black Enterprise Protection V2 Test": "Issue 19838",
         "5dc848e5-a649-4394-8300-386770d39d75": "Issue 19840",
-<<<<<<< HEAD
-        "get_file_sample_by_hash_-_carbon_black_enterprise_Response_-_test": "Issue 19843",
-=======
-        "Get File Sample From Hash - Generic - Test": "Issue 19842",
->>>>>>> 30bb3b49
         "get_file_sample_from_path_-_d2_-_test": "Issue 19844",
         "Cofense Triage Test": "Creds only works on demo4",
         "Test - Windows Defender Advanced Threat Protection": "Issue - #18552",
