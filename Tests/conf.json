{
    "testTimeout": 160,
    "testInterval": 20,
    "tests": [
        {
            "integrations": "nmap",
            "playbookID": "Nmap - Test"
        },
        {
            "integrations": "AutoFocus V2",
            "playbookID": "Autofocus Query Samples, Sessions and Tags Test Playbook",
            "fromversion": "4.5.0",
            "timeout": 500
        },
        {
            "integrations": "ThreatQ v2",
            "playbookID": "ThreatQ - Test"
        },
        {
            "integrations": "AttackIQFireDrill",
            "playbookID": "AttackIQ - Test"
        },
        {
            "integrations": "ZeroFox",
            "playbookID": "ZeroFox-Test",
            "fromversion": "4.1.0"
        },
        {
            "integrations": "AlienVault OTX v2",
            "playbookID": "Alienvault_OTX_v2 - Test"
        },
        {
            "integrations": "AWS - SQS",
            "playbookID": "fd93f620-9a2d-4fb6-85d1-151a6a72e46d"
        },
        {
            "integrations": "SlackV2",
            "playbookID": "Slack Test Playbook",
            "fromversion": "5.0.0"
        },
        {
            "integrations": "Cortex XDR - IR",
            "playbookID": "Test XDR Playbook",
            "fromversion": "4.1.0"
        },
        {
            "integrations": "MicrosoftGraphMail",
            "playbookID": "MicrosoftGraphMail-Test",
            "instance_names": "ms_graph_mail_dev"
        },
        {
            "integrations": "MicrosoftGraphMail",
            "playbookID": "MicrosoftGraphMail-Test",
            "instance_names": "ms_graph_mail_prod"
        },
        {
            "integrations": "Cloaken",
            "playbookID": "Cloaken-Test"
        },
        {
            "integrations": "Uptycs",
            "playbookID": "TestUptycs"
        },
        {
            "integrations": "ThreatX",
            "playbookID": "ThreatX-test"
        },
        {
            "integrations": "AlienVault OTX",
            "playbookID": "AlienVaultOTX Test"
        },
        {
            "integrations": "Cofense Triage",
            "playbookID": "Cofense Triage Test"
        },
        {
            "integrations": "Minerva Labs Anti-Evasion Platform",
            "playbookID": "Minerva Test playbook"
        },
        {
            "integrations": "CheckPhish",
            "playbookID": "CheckPhish-Test"
        },
        {
            "integrations": "Symantec Management Center",
            "playbookID": "SymantecMC_TestPlaybook"
        },
        {
            "integrations": "Tufin",
            "playbookID": "Tufin Test"
        },
        {
            "integrations": "Looker",
            "playbookID": "Test-Looker"
        },
        {
            "integrations": "Vertica",
            "playbookID": "Vertica Test"
        },
        {
            "integrations": "Server Message Block (SMB)",
            "playbookID": "SMB test"
        },
        {
            "playbookID": "ConvertFile-Test",
            "fromversion": "4.5.0"
        },
        {
            "playbookID": "TestAwsEC2GetPublicSGRules-Test"
        },
        {
            "playbookID": "TestParseEmailHeaders"
        },
        {
            "playbookID": "TestParseEmailFile-deprecated-script"
        },
        {
            "integrations": "RSA NetWitness Packets and Logs",
            "playbookID": "rsa_packets_and_logs_test"
        },
        {
            "playbookID": "test_similar_incidents"
        },
        {
            "playbookID": "autofocus_test",
            "integrations": "Autofocus"
        },
        {
            "playbookID": "CheckpointFW-test",
            "integrations": "Check Point"
        },
        {
            "playbookID": "RegPathReputationBasicLists_test"
        },
        {
            "playbookID": "EmailDomainSquattingReputation-Test"
        },
        {
            "playbookID": "RandomStringGenerateTest"
        },
        {
            "playbookID": "DocumentationTest",
            "integrations": "ipinfo"
        },
        {
            "playbookID": "playbook-checkEmailAuthenticity-test"
        },
        {
            "playbookID": "HighlightWords_Test"

        },
        {
            "playbookID": "StringContainsArray_test"
        },
        {
            "integrations": "Fidelis Elevate Network",
            "playbookID": "Fidelis-Test"
        },
        {
            "integrations": "AWS - ACM",
            "playbookID": "ACM-Test"
        },
        {
            "integrations": "Thinkst Canary",
            "playbookID": "CanaryTools Test"
        },
        {
            "integrations": "ThreatMiner",
            "playbookID": "ThreatMiner-Test"
        },
        {
            "playbookID": "StixCreator-Test"
        },
        {
            "playbookID": "CompareIncidentsLabels-test-playbook"
        },
        {
            "integrations": "Have I Been Pwned? V2",
            "playbookID": "Pwned v2 test"
        },
        {
            "integrations": "Alexa Rank Indicator",
            "playbookID": "Alexa Test Playbook"
        },
        {
            "playbookID": "UnEscapeURL-Test"
        },
        {
            "playbookID": "UnEscapeIPs-Test"
        },
        {
            "playbookID": "ExtractDomainFromUrlAndEmail-Test"
        },
        {
            "playbookID": "ConvertKeysToTableFieldFormat_Test"
        },
        {
            "integrations": "CVE Search",
            "playbookID": "cveReputation Test"
        },
        {
            "integrations": "HashiCorp Vault",
            "playbookID": "hashicorp_test"
        },
        {
            "integrations": "AWS - Athena - Beta",
            "playbookID": "Beta-Athena-Test"
        },
        {
            "integrations": "BeyondTrust Password Safe",
            "playbookID": "BeyondTrust-Test"
        },
        {
            "integrations": "Dell Secureworks",
            "playbookID": "secureworks_test"
        },
        {
            "integrations": "ServiceNow",
            "playbookID": "servicenow_test_new"
        },
        {
            "integrations": "ExtraHop",
            "playbookID": "ExtraHop-Test"
        },
        {
            "playbookID": "Test CommonServer"
        },
        {
            "integrations": "CIRCL",
            "playbookID": "CirclIntegrationTest"
        },
        {
            "integrations": "MISP V2",
            "playbookID": "MISP V2 Test"
        },
        {
            "playbookID": "test-LinkIncidentsWithRetry"
        },
        {
            "playbookID": "CopyContextToFieldTest"
        },
        {
            "integrations": "OTRS",
            "playbookID": "OTRS Test",
            "fromversion": "4.1.0"
        },
        {
            "integrations": "Attivo Botsink",
            "playbookID": "AttivoBotsinkTest"
        },
        {
            "playbookID": "CreatePhishingClassifierMLTest",
            "timeout" : 2400
        },
        {
            "integrations": "Cymon",
            "playbookID": "playbook-Cymon_Test"
        },
        {
            "integrations": "FortiGate",
            "playbookID": "Fortigate Test"
        },
        {
            "playbookID": "FormattedDateToEpochTest"
        },
        {
            "integrations": "SNDBOX",
            "playbookID": "SNDBOX_Test"
        },
        {
            "integrations": "SNDBOX",
            "playbookID": "Detonate File - SNDBOX - Test",
            "timeout": 2400,
            "nightly": true
        },
        {
            "integrations": "VxStream",
            "playbookID": "Detonate File - HybridAnalysis - Test",
            "timeout": 2400
        },
        {
            "playbookID": "WordTokenizeTest"
        },
        {
            "integrations": "Awake Security",
            "playbookID": "awake_security_test_pb"
        },
        {
          "integrations": "Tenable.sc",
          "playbookID": "tenable-sc-test",
          "timeout": 240,
          "nightly": true
        },
        {
            "integrations": "MimecastV2",
            "playbookID": "Mimecast test"
        },
        {
            "playbookID": "CreateEmailHtmlBody_test_pb",
            "fromversion": "4.1.0"
        },
        {
          "playbookID": "ReadPDFFile-Test"
        },
        {
            "playbookID": "ReadPDFFileV2-Test"
        },
        {
          "playbookID": "JSONtoCSV-Test"
        },
        {
            "integrations": "Panorama",
            "instance_names": "palo_alto_firewall",
            "playbookID": "palo_alto_firewall_test_pb",
            "timeout": 1000,
            "nightly": true
        },
        {
            "integrations": "Panorama",
            "instance_names": "palo_alto_panorama",
            "playbookID": "palo_alto_panorama_test_pb",
            "timeout": 1000,
            "nightly": true
        },
        {
            "integrations": "Panorama",
            "instance_names": "palo_alto_panorama",
            "playbookID": "Panorama Query Logs - Test",
            "timeout": 1000,
            "nightly": true
        },
        {
            "integrations": "Panorama",
            "instance_names": "palo_alto_firewall_9.0",
            "playbookID": "palo_alto_firewall_test_pb",
            "timeout": 1000,
            "nightly": true
        },
        {
            "integrations": "Panorama",
            "instance_names": "palo_alto_panorama_9.0",
            "playbookID": "palo_alto_panorama_test_pb",
            "timeout": 1000,
            "nightly": true
        },
        {
          "integrations": "Tenable.io",
          "playbookID": "Tenable.io test"
        },
        {
          "playbookID": "URLDecode-Test"
        },
        {
          "playbookID": "GetTime-Test"
        },
        {
          "integrations": "Tenable.io",
          "playbookID": "Tenable.io Scan Test",
          "nightly": true,
          "timeout": 900
        },
        {
            "integrations": "Tenable.sc",
            "playbookID": "tenable-sc-scan-test",
            "nightly": true,
            "timeout": 600
        },
        {
            "integrations": "google-vault",
            "playbookID": "Google-Vault-Generic-Test",
            "nightly": true,
            "timeout": 3600
        },
        {
            "integrations": "google-vault",
            "playbookID": "Google_Vault-Search_And_Display_Results_test",
            "nightly": true,
            "timeout": 3600
        },
        {
            "playbookID": "Luminate-TestPlaybook",
            "integrations": "Luminate"
        },
        {
            "playbookID": "Palo Alto Networks - Malware Remediation Test",
            "integrations": "Palo Alto Minemeld",
            "fromversion": "4.5.0"
        },
        {
            "playbookID": "SumoLogic-Test",
            "integrations": "SumoLogic",
            "fromversion": "4.1.0"
        },
        {
            "playbookID": "ParseEmailFiles-test"
        },
        {
            "playbookID": "PAN-OS - Block IP and URL - External Dynamic List Test",
            "integrations": "palo_alto_networks_pan_os_edl_management",
            "fromversion": "4.0.0"

        },
        {
            "playbookID": "PAN-OS - Block IP - Custom Block Rule Test",
            "integrations": "Panorama",
            "instance_names": "palo_alto_panorama",
            "fromversion": "4.0.0"
        },
        {
            "playbookID": "PAN-OS - Block IP - Static Address Group Test",
            "integrations": "Panorama",
            "instance_names": "palo_alto_panorama",
            "fromversion": "4.0.0"
        },
        {
            "playbookID": "PAN-OS - Block URL - Custom URL Category Test",
            "integrations": "Panorama",
            "instance_names": "palo_alto_panorama",
            "fromversion": "4.0.0"
        },
        {
            "playbookID": "ParseExcel-test"
        },
        {
            "playbookID": "Detonate File - No Files test"
        },
        {
            "integrations": [
                "Panorama",
                "Check Point"
            ],
            "instance_names": "palo_alto_firewall",
            "playbookID": "blockip_test_playbook"
        },
        {
            "integrations": "Palo Alto Minemeld",
            "playbookID": "minemeld_test"
        },
        {
            "integrations": "SentinelOne V2",
            "playbookID": "SentinelOne V2 - test"
        },
        {
            "integrations": "InfoArmor VigilanteATI",
            "playbookID": "InfoArmorVigilanteATITest"
        },
        {
            "integrations": "IntSights",
            "instance_names": "intsights_standard_account",
            "playbookID": "IntSights Test",
            "nightly": true,
            "timeout": 500
        },
        {
            "integrations": "IntSights",
            "playbookID": "IntSights Mssp Test",
            "instance_names": "intsights_mssp_account",
            "nightly": true,
            "timeout": 500
        },
        {
            "integrations": "dnstwist",
            "playbookID": "dnstwistTest"
        },
        {
            "integrations": "BitDam",
            "playbookID": "Detonate File - BitDam Test"
        },
        {
            "integrations": "Threat Grid",
            "playbookID": "Test-Detonate URL - ThreatGrid",
            "timeout": 600
        },
        {
            "integrations": "Threat Grid",
            "playbookID": "ThreatGridTest",
            "timeout": 600
        },
        {
            "integrations": [
                "Palo Alto Minemeld",
                "Panorama"
            ],
            "instance_names": "palo_alto_firewall",
            "playbookID": "block_indicators_-_generic_-_test"
        },
        {
          "integrations": "Signal Sciences WAF",
          "playbookID": "SignalSciences-Test"
        },
        {
            "integrations": "RTIR",
            "playbookID": "RTIR Test"
        },
        {
            "integrations": "RedCanary",
            "playbookID": "RedCanaryTest",
            "nightly" : true
        },
        {
          "integrations": "Devo",
          "playbookID": "devo_test_playbook"
        },
        {
          "playbookID": "URL Enrichment - Generic v2 - Test",
          "integrations": [
              "Rasterize",
              "VirusTotal - Private API"
          ],
            "instance_names": "virus_total_private_api_general",
            "timeout": 500
        },
        {
            "playbookID": "CutTransformerTest"
        },
        {
            "integrations": "SCADAfence CNM",
            "playbookID": "SCADAfence_test"
        },
        {
            "integrations": "ProtectWise",
            "playbookID": "Protectwise-Test"
        },
        {
            "integrations": "WhatsMyBrowser",
            "playbookID": "WhatsMyBrowser-Test"
        },
        {

            "integrations": "BigFix",
            "playbookID": "BigFixTest"
        },
        {
            "integrations": "Lastline",
            "playbookID": "Lastline - testplaybook",
            "nightly": true
        },
        {
            "integrations": "epo",
            "playbookID": "Test Playbook McAfee ePO"
        },
        {
            "integrations": "activedir",
            "playbookID": "calculate_severity_-_critical_assets_-_test"
        },
        {
            "playbookID": "TextFromHTML_test_playbook"
        },
        {
            "playbookID": "PortListenCheck-test"
        },
        {
            "integrations": "ThreatExchange",
            "playbookID": "ThreatExchange-test"
        },
        {
            "integrations": "ThreatExchange",
            "playbookID": "extract_indicators_-_generic_-_test",
            "timeout": 240
        },
        {
            "integrations": "Joe Security",
            "playbookID": "JoeSecurityTestPlaybook",
            "timeout": 500,
            "nightly": true
        },
        {
            "integrations": "Joe Security",
            "playbookID": "JoeSecurityTestDetonation",
            "timeout": 2000,
            "nightly": true
        },
        {
            "integrations": "WildFire-v2",
            "playbookID": "Wildfire Test"
        },
        {
            "integrations": "WildFire-v2",
            "playbookID": "Detonate URL - WildFire-v2 - Test"
        },
        {
            "integrations": "GRR",
            "playbookID": "grr_test",
            "nightly": true
        },
        {
            "integrations": "VirusTotal",
            "instance_names": "virus_total_general",
            "playbookID": "virusTotal-test-playbook",
            "timeout": 1400,
            "nightly": true
        },
        {
            "integrations": "VirusTotal",
            "instance_names": "virus_total_preferred_vendors",
            "playbookID": "virusTotaI-test-preferred-vendors",
            "timeout": 1400,
            "nightly": true
        },
        {
            "integrations": "Preempt",
            "playbookID": "Preempt Test"
        },
        {   "integrations": "Gmail",
            "playbookID": "get_original_email_-_gmail_-_test"
        },
        {
            "integrations": "EWS v2",
            "playbookID": "get_original_email_-_ews-_test"
        },
        {
            "integrations": ["EWS v2","EWS Mail Sender"],
            "playbookID": "EWS search-mailbox test",
            "timeout": 300
        },
        {
            "integrations": "PagerDuty v2",
            "playbookID": "PagerDuty Test"
        },
        {
            "playbookID": "test_delete_context"
        },
        {
            "playbookID": "DeleteContext-auto-test"
        },
        {
            "playbookID": "GmailTest",
            "integrations": "Gmail"
        },
        {
            "playbookID": "Gmail Convert Html Test",
            "integrations": "Gmail"
        },
        {
            "playbookID": "reputations.json Test"
        },
        {
            "playbookID": "Test IP Indicator Fields",
            "fromversion": "5.0.0"
        },
        {
            "integrations": "Shodan",
            "playbookID": "ShodanTest"
        },
        {
            "playbookID": "Extract Indicators From File - test",
            "timeout": 2000
        },
        {
            "playbookID": "dedup_-_generic_-_test"
        },
        {
            "playbookID": "TestDedupIncidentsPlaybook"
        },
        {
            "playbookID": "TestDedupIncidentsByName"
        },
        {
            "integrations": "McAfee Advanced Threat Defense",
            "playbookID": "Test Playbook McAfee ATD",
            "timeout": 700
        },
        {
            "playbookID": "stripChars - Test"
        },
        {
            "integrations": "McAfee Advanced Threat Defense",
            "playbookID": "Test Playbook McAfee ATD Upload File"
        },
        {
            "playbookID": "exporttocsv_script_test"
        },
        {
            "integrations": "Intezer",
            "playbookID": "Intezer Testing",
            "nightly": true,
            "timeout": 500
        },
        {
            "integrations": "Intezer v2",
            "playbookID": "Intezer Testing v2",
            "fromversion": "4.1.0",
            "timeout": 700
        },
        {
            "integrations": "FalconIntel",
            "playbookID": "CrowdStrike Falcon Intel v2"
        },
        {
          "playbookID": "ContextGetters_Test"
        },
        {
            "integrations": [
                "Mail Sender (New)",
                "google"
            ],
            "playbookID": "Mail Sender (New) Test"
        },
        {
            "playbookID": "buildewsquery_test"
        },
        {
            "integrations": "Rapid7 Nexpose",
            "playbookID": "nexpose_test",
            "timeout": 240
        },
        {
            "playbookID": "GetIndicatorDBotScore Test"
        },
        {
            "integrations": "EWS Mail Sender",
            "playbookID": "EWS Mail Sender Test"
        },
        {
            "integrations": [
                "EWS Mail Sender",
                "Rasterize"
            ],
            "playbookID": "EWS Mail Sender Test 2"
        },
        {
            "playbookID": "decodemimeheader_-_test"
        },
        {
            "integrations": "CVE Search",
            "playbookID": "cve_enrichment_-_generic_-_test"
        },
        {
            "playbookID": "test_url_regex"
        },
        {
            "integrations": "Skyformation",
            "playbookID": "TestSkyformation"
        },
        {
            "integrations": "okta",
            "playbookID": "okta_test_playbook",
            "timeout": 240
        },
        {
            "playbookID": "Test filters & transformers scripts"
        },
        {
            "integrations": "Salesforce",
            "playbookID": "SalesforceTestPlaybook"
        },
        {
            "integrations": "McAfee ESM-v10",
            "instance_names": "v10.2.0",
            "playbookID": "McAfeeESMTest",
            "timeout": 500
        },
        {
            "integrations": "McAfee ESM-v10",
            "instance_names": "v10.3.0",
            "playbookID": "McAfeeESMTest",
            "timeout": 500
        },
        {
            "integrations": "McAfee ESM-v10",
            "instance_names": "v11.1.3",
            "playbookID": "McAfeeESMTest",
            "timeout": 500
        },
        {
            "integrations": "GoogleSafeBrowsing",
            "playbookID": "Google Safe Browsing Test",
            "timeout": 240
        },
        {
            "integrations": "EWS v2",
            "playbookID": "EWSv2_empty_attachment_test"
        },
        {
            "integrations": "EWS v2",
            "playbookID": "EWS Public Folders Test"
        },
        {
            "playbookID": "TestWordFileToIOC",
            "timeout": 300
        },
        {
            "integrations": "Symantec Endpoint Protection V2",
            "playbookID": "SymantecEndpointProtection_Test"
        },
        {
            "integrations": "carbonblackprotection",
            "playbookID": "search_endpoints_by_hash_-_carbon_black_protection_-_test",
            "timeout": 500
        },
        {
            "playbookID": "process_email_-_generic_-_test",
            "integrations": "Rasterize",
            "timeout": 240
        },
        {
            "integrations": "activedir",
            "playbookID": "account_enrichment_-_generic_test"
        },
        {
            "integrations": "FalconHost",
            "playbookID": "search_endpoints_by_hash_-_crowdstrike_-_test",
            "timeout": 500
        },
        {
            "integrations": "FalconHost",
            "playbookID": "CrowdStrike Endpoint Enrichment - Test"
        },
        {
          "integrations": "FalconHost",
          "playbookID": "crowdstrike_falconhost_test"
        },
        {
            "integrations": "CrowdstrikeFalcon",
            "playbookID": "Test - CrowdStrike Falcon",
            "fromversion": "4.1.0"
        },
        {
            "integrations": [
                "VirusTotal"
            ],
            "instance_names": "virus_total_general",
            "playbookID": "ip_enrichment_generic_test"
        },
        {
            "playbookID": "ExposeIncidentOwner-Test"
        },
        {
            "integrations": "OpenPhish",
            "playbookID": "email_test"
        },
        {
            "integrations": "PostgreSQL",
            "playbookID": "PostgreSQL Test"
        },
        {
            "integrations": "google",
            "playbookID": "GsuiteTest"
        },
        {
            "integrations": "OpenPhish",
            "playbookID": "OpenPhish Test Playbook"
        },
        {
            "integrations": "RSA Archer",
            "playbookID": "Archer-Test-Playbook",
            "nightly": true
        },
        {
            "integrations": "jira",
            "playbookID": "Jira-Test"
        },
        {
            "integrations": "jira-v2",
            "playbookID": "Jira-v2-Test"
        },
        {
            "integrations": "ipinfo",
            "playbookID": "IPInfoTest"
        },
        {
            "integrations": "jira",
            "playbookID": "VerifyHumanReadableFormat"
        },
        {
            "playbookID": "ExtractURL Test"
        },
        {
            "playbookID": "strings-test"
        },
        {
            "playbookID": "TestCommonPython"
        },
        {
            "playbookID": "TestFileCreateAndUpload"
        },
        {
            "playbookID": "TestIsValueInArray"
        },
        {
            "playbookID": "TestStringReplace"
        },
        {
            "playbookID": "TestHttpPlaybook"
        },
        {
            "integrations": "SplunkPy",
            "playbookID": "Splunk-Test"
        },
        {
            "integrations": "SplunkPy",
            "playbookID": "SplunkPySearch_Test"
        },
        {
            "integrations" : "McAfee NSM",
            "playbookID" : "McAfeeNSMTest",
            "timeout" : 400,
            "nightly": true
        },
        {
            "integrations": "PhishTank",
            "playbookID": "PhishTank Testing"
        },
        {
            "integrations": "McAfee Web Gateway",
            "playbookID": "McAfeeWebGatewayTest",
            "timeout" : 500
        },
        {
            "integrations": "TCPIPUtils",
            "playbookID": "TCPUtils-Test"
        },
        {
            "playbookID": "ProofpointDecodeURL-Test",
            "timeout": 300
        },
        {
            "playbookID": "listExecutedCommands-Test"
        },
        {
            "integrations": "AWS - Lambda",
            "playbookID": "AWS-Lambda-Test (Read-Only)"
        },
        {
            "integrations": "Service Manager",
            "playbookID": "TestHPServiceManager",
            "timeout": 400
        },
        {
            "playbookID": "LanguageDetect-Test",
            "timeout": 300
        },
        {
            "integrations": "Forcepoint",
            "playbookID": "forcepoint test",
            "timeout": 500,
            "nightly": true
        },
        {
            "playbookID": "GeneratePassword-Test"
        },
        {
            "playbookID": "ZipFile-Test"
        },
        {
            "playbookID": "ExtractDomainTest"
        },
        {
            "playbookID": "Test-IsMaliciousIndicatorFound",
            "integrations": "VirusTotal",
            "instance_names": "virus_total_general",
            "fromversion": "5.0.0"
        },
        {
            "playbookID": "TestExtractHTMLTables"
        },
        {
            "integrations": "carbonblackliveresponse",
            "playbookID": "CarbonBlackLiveResponseTest",
            "nightly": true
        },
        {
            "playbookID": "TestSafeBreach",
            "integrations": "SafeBreach"
        },
        {
            "integrations": "urlscan.io",
            "playbookID": "urlscan_malicious_Test",
            "timeout": 500
        },
        {
            "integrations": "EWS v2",
            "playbookID": "pyEWS_Test"
        },
        {
            "integrations": "remedy_sr_beta",
            "playbookID": "remedy_sr_test_pb"
        },
        {

            "integrations": "Netskope",
            "playbookID": "Netskope Test"
        },
        {
            "integrations": "Cylance Protect v2",
            "playbookID": "Cylance Protect v2 Test"
        },
        {
            "integrations": "ReversingLabs Titanium Cloud",
            "playbookID": "ReversingLabsTCTest"
        },
        {
            "integrations": "ReversingLabs A1000",
            "playbookID": "ReversingLabsA1000Test"
        },
        {
            "integrations": "Demisto Lock",
            "playbookID": "DemistoLockTest"
        },
        {
            "playbookID": "test-domain-indicator",
            "timeout": 400
        },
        {
            "playbookID": "Cybereason Test",
            "integrations": "Cybereason",
            "timeout": 1200,
            "fromversion": "4.1.0"
        },
        {
            "integrations": "VirusTotal - Private API",
            "instance_names": "virus_total_private_api_general",
            "playbookID": "File Enrichment - Virus Total Private API Test",
            "nightly": true
        },
        {
            "integrations": "VirusTotal - Private API",
            "instance_names": "virus_total_private_api_general",
            "playbookID": "virusTotalPrivateAPI-test-playbook",
            "timeout": 1400,
            "nightly": true
        },
        {
            "integrations": "VirusTotal - Private API",
            "instance_names": "virus_total_private_api_preferred_vendors",
            "playbookID": "virusTotalPrivateAPI-test-preferred-vendors",
            "timeout": 1400,
            "nightly": true
        },
        {
            "integrations": "Cisco Meraki",
            "playbookID": "Cisco-Meraki-Test"
        },
        {
            "integrations": "Windows Defender Advanced Threat Protection",
            "playbookID": "Test - Windows Defender Advanced Threat Protection",
            "instance_names": "windows_defender_atp_dev"
        },
        {
            "integrations": "Windows Defender Advanced Threat Protection",
            "playbookID": "Test - Windows Defender Advanced Threat Protection",
            "instance_names": "windows_defender_atp_prod"
        },
        {
            "integrations": "Tanium",
            "playbookID": "Tanium Test Playbook",
            "nightly": true,
            "timeout": 1200
        },
        {
            "integrations": "Recorded Future",
            "playbookID": "Recorded Future Test",
            "nightly": true
        },
        {
            "integrations": "Microsoft Graph",
            "playbookID": "Microsoft Graph Test",
            "instance_names": "ms_graph_security_dev"
        },
        {
            "integrations": "Microsoft Graph",
            "playbookID": "Microsoft Graph Test",
            "instance_names": "ms_graph_security_prod"
        },
        {
            "integrations": "Microsoft Graph User",
            "playbookID": "Microsoft Graph - Test",
            "instance_names": "ms_graph_user_dev"
        },
        {
            "integrations": "Microsoft Graph User",
            "playbookID": "Microsoft Graph - Test",
            "instance_names": "ms_graph_user_prod"
        },
        {
            "integrations": "RedLock",
            "playbookID": "RedLockTest",
            "nightly": true
        },
        {
            "integrations": "Symantec Messaging Gateway",
            "playbookID": "Symantec Messaging Gateway Test"
        },
        {
            "integrations": "ThreatConnect",
            "playbookID": "test-ThreatConnect"
        },
        {
            "integrations": "VxStream",
            "playbookID": "VxStream Test",
            "nightly": true
        },
        {
            "integrations":"Cylance Protect",
            "playbookID": "get_file_sample_by_hash_-_cylance_protect_-_test",
            "timeout": 240
        },
        {
            "integrations": "Cylance Protect",
            "playbookID": "endpoint_enrichment_-_generic_test"
        },
        {
            "integrations": "QRadar",
            "playbookID": "test_Qradar"
        },
        {
            "integrations": "VMware",
            "playbookID": "VMWare Test"
        },
        {
            "integrations": "Anomali ThreatStream",
            "playbookID": "Anomali_ThreatStream_Test"
        },
        {
            "integrations": "Farsight DNSDB",
            "playbookID": "DNSDBTest"
        },
        {
            "integrations": "carbonblack-v2",
            "playbookID": "CarbonBlackResponseTest"
        },
        {
            "integrations": "Cisco Umbrella Investigate",
            "playbookID": "Cisco Umbrella Test"
        },
        {
            "integrations": "icebrg",
            "playbookID": "Icebrg Test",
            "timeout" : 500
        },
        {
            "integrations": "Symantec MSS",
            "playbookID": "SymantecMSSTest"
        },
        {
            "integrations": "Remedy AR",
            "playbookID": "Remedy AR Test"
        },
        {
            "integrations": "AWS - IAM",
            "playbookID": "d5cb69b1-c81c-4f27-8a40-3106c0cb2620"
        },
        {
            "integrations": "McAfee Active Response",
            "playbookID": "McAfee-MAR_Test",
            "timeout": 700
        },
        {
            "integrations": "McAfee Threat Intelligence Exchange",
            "playbookID": "McAfee-TIE Test",
            "timeout": 700
        },
        {
            "integrations": "ArcSight Logger",
            "playbookID": "ArcSight Logger test"
        },
        {
            "integrations": "ArcSight ESM v2",
            "playbookID": "ArcSight ESM v2 Test"
        },
        {
            "integrations": "ArcSight ESM v2",
            "playbookID": "test Arcsight - Get events related to the Case"
        },
        {
            "integrations": "XFE",
            "playbookID": "XFE Test",
            "timeout": 140,
            "nightly": true
        },
        {
            "integrations": "McAfee Threat Intelligence Exchange",
            "playbookID": "search_endpoints_by_hash_-_tie_-_test",
            "timeout": 500
        },
        {
            "integrations": "iDefense",
            "playbookID": "iDefenseTest",
            "timeout": 300
        },
        {
            "integrations": "AbuseIPDB",
            "playbookID": "AbuseIPDB Test",
            "nightly": true
        },
        {
            "integrations": "AbuseIPDB",
            "playbookID": "AbuseIPDB PopulateIndicators Test",
            "nightly": true
        },
        {
            "integrations" : "jira",
            "playbookID" : "JiraCreateIssue-example-test"
        },
        {
            "integrations": "LogRhythm",
            "playbookID": "LogRhythm-Test-Playbook",
            "timeout": 200
        },
        {
            "integrations": "FireEye HX",
            "playbookID": "FireEye HX Test"
        },
        {
            "integrations": "Phish.AI",
            "playbookID": "PhishAi-Test"
        },
        {
            "integrations": "Phish.AI",
            "playbookID": "Test-Detonate URL - Phish.AI"
        },
        {
            "integrations": "Centreon",
            "playbookID": "Centreon-Test-Playbook"
        },
        {
            "playbookID": "ReadFile test"
        },
        {
            "integrations": "TruSTAR",
            "playbookID": "TruSTAR Test"
        },
        {
            "integrations": "AlphaSOC Wisdom",
            "playbookID": "AlphaSOC-Wisdom-Test"
        },
        {
            "integrations": "carbonblack-v2",
            "playbookID": "CBFindIP - Test"
        },
        {
            "integrations": "Jask",
            "playbookID": "Jask_Test",
            "fromversion": "4.1.0"
        },
        {
            "integrations": "Qualys",
            "playbookID": "Qualys-Test",
            "nightly": true
        },
        {
            "integrations": "Whois",
            "playbookID": "whois_test",
            "fromversion": "4.1.0"
        },
        {
            "integrations": "RSA NetWitness Endpoint",
            "playbookID": "NetWitness Endpoint Test"
        },
        {
            "integrations": "Check Point Sandblast",
            "playbookID": "Sandblast_malicious_test"
        },
        {
            "playbookID": "TestMatchRegex"
        },
        {
            "integrations": "ActiveMQ",
            "playbookID": "ActiveMQ Test"
        },
        {
            "playbookID": "RegexGroups Test"
        },
        {
            "integrations": "Cisco ISE",
            "playbookID": "cisco-ise-test-playbook"
        },
        {
            "integrations": "RSA NetWitness v11.1",
            "playbookID": "RSA NetWitness Test"
        },
        {
            "playbookID": "ExifReadTest"
        },
        {
          "integrations": "Cuckoo Sandbox",
          "playbookID": "CuckooTest",
          "timeout": 700
        },
        {
            "integrations" : "VxStream",
            "playbookID" : "Test-Detonate URL - Crowdstrike",
            "timeout" : 1200
        },
        {
            "playbookID": "Detonate File - Generic Test",
            "timeout": 500
        },
        {
            "integrations": [
                "Lastline",
                "WildFire-v2",
                "SNDBOX",
                "VxStream",
                "McAfee Advanced Threat Defense"
            ],
            "playbookID" : "Detonate File - Generic Test",
            "timeout" : 2400,
            "nightly" : true
        },
        {
            "playbookID": "detonate_file_-_generic_test",
            "toversion": "3.6.0"
        },
        {
            "playbookID": "STIXParserTest"
        },
        {
           "playbookID": "Detonate URL - Generic Test",
           "timeout": 2000,
           "nightly": true,
           "integrations": [
             "McAfee Advanced Threat Defense",
             "VxStream",
             "Lastline"
           ]
        },
        {
            "playbookID": "ReadPDFFile-Test"
        },
        {
            "integrations": [
                "VirusTotal",
                "urlscan.io",
                "activedir"
            ],
            "instance_names": "virus_total_general",
            "playbookID": "entity_enrichment_generic_test",
            "timeout": 240
        },
        {
            "integrations": [
                "FalconHost",
                "McAfee Threat Intelligence Exchange",
                "carbonblackprotection",
                "carbonblack"
            ],
            "playbookID": "search_endpoints_by_hash_-_generic_-_test",
            "timeout": 500
        },
        {
            "integrations": "Zscaler",
            "playbookID": "Zscaler Test",
            "nightly": true,
            "timeout": 500
        },
        {
            "playbookID": "DemistoUploadFileToIncident Test",
            "integrations": "Demisto REST API"
        },
        {
            "playbookID": "DemistoUploadFile Test",
            "integrations": "Demisto REST API"
        },
        {
            "playbookID": "MaxMind Test",
            "integrations": "MaxMind GeoIP2"

        },
        {
            "playbookID": "Test_Sagemaker",
            "integrations": "AWS Sagemaker"

        },
        {
            "playbookID": "C2sec-Test",
            "integrations": "C2sec irisk",
            "fromversion": "5.0.0"
        },
        {
            "playbookID": "Phishing test - attachment",
            "timeout": 600,
            "nightly": true,
            "integrations": [
                "EWS Mail Sender",
                "Have I Been Pwned? V2",
                "Demisto REST API",
                "Palo Alto Minemeld",
                "Rasterize"
            ]
        },
        {
            "playbookID": "Phishing test - Inline",
            "timeout": 500,
            "nightly": true,
            "integrations": [
                "EWS Mail Sender",
                "Have I Been Pwned? V2",
                "Demisto REST API",
                "Palo Alto Minemeld",
                "Rasterize"
            ]
        },
        {
            "playbookID": "Phishing v2 Test - Attachment",
            "timeout": 1200,
            "nightly": true,
            "integrations": [
                "EWS Mail Sender",
                "Have I Been Pwned? V2",
                "Demisto REST API",
                "Palo Alto Minemeld",
                "Rasterize"
            ]
        },
        {
            "playbookID": "Phishing v2 Test - Inline",
            "timeout": 1200,
            "nightly": true,
            "integrations": [
                "EWS Mail Sender",
                "Have I Been Pwned? V2",
                "Demisto REST API",
                "Palo Alto Minemeld",
                "Rasterize"
            ]
        },
        {
            "integrations": "duo",
            "playbookID": "DUO Test Playbook"
        },
        {
            "playbookID": "SLA Scripts - Test",
            "fromversion": "4.1.0"
        },
        {
            "playbookID": "PcapHTTPExtractor-Test"
        },
        {
            "playbookID": "Ping Test Playbook"
        },
        {
            "playbookID": "Active Directory Test",
            "instance_names": "active_directory_query_v2",
            "integrations": "Active Directory Query v2"
        },
        {
            "playbookID": "AD v2 - debug-mode - Test",
            "instance_names": "active_directory_query_v2",
            "integrations": "Active Directory Query v2",
            "fromversion": "5.0.0"
        },
        {
            "integrations": "Active Directory Query v2",
            "instance_names": "active_directory_query_v2_with_port_configuration",
            "playbookID": "Active Directory Query V2 configuration with port"
        },
        {
            "integrations": "mysql",
            "playbookID": "MySQL Test"
        },
        {
            "playbookID": "Email Address Enrichment - Generic v2 - Test"
        },
        {
            "playbookID": "Email Address Enrichment - Generic v2.1 - Test",
            "integrations": "Active Directory Query v2"
        },
        {
            "integrations": "Cofense Intelligence",
            "playbookID": "Test - Cofense Intelligence",
            "timeout": 500
        },
        {
            "playbookID": "GDPRContactAuthorities Test"
        },
        {
            "integrations": "Google Resource Manager",
            "playbookID": "GoogleResourceManager-Test",
            "timeout": 500,
            "nightly": true
        },
        {
            "integrations": "SlashNext Phishing Incident Response",
            "playbookID": "SlashNextPhishingIncidentResponse-Test",
            "timeout": 500,
            "nightly": true
        },
        {
            "integrations": "Google Cloud Storage",
            "playbookID": "GCS - Test",
            "timeout": 500,
            "nightly": true
        },
        {
            "playbookID": "Calculate Severity - Generic v2 - Test",
            "integrations": [
                "Palo Alto Minemeld",
                "Active Directory Query v2"
            ],
            "fromversion": "4.5.0"
        },
        {
            "integrations": "Freshdesk",
            "playbookID": "Freshdesk-Test",
            "timeout": 500,
            "nightly": true
        },
        {
            "playbookID": "Autoextract - Test",
            "fromversion": "4.1.0"
        },
        {
            "playbookID": "FilterByList - Test",
            "fromversion": "4.5.0"
        },
        {
            "integrations": "Kafka V2",
            "playbookID": "Kafka Test"
        },
        {
            "playbookID": "File Enrichment - Generic v2 - Test",
            "instance_names": "virus_total_private_api_general",
            "integrations": [
                "VirusTotal - Private API",
                "Cylance Protect v2"
            ]
        },
        {
            "integrations": "McAfee Active Response",
            "playbookID": "Endpoint data collection test",
            "timeout": 500
        },
        {
            "playbookID": "Phishing - Core - Test",
            "integrations": [
                "EWS Mail Sender",
                "Demisto REST API",
                "Palo Alto Minemeld",
                "Rasterize"
            ],
            "fromversion": "4.5.0",
            "timeout": 1200
        },
        {
            "integrations": "McAfee Active Response",
            "playbookID": "MAR - Endpoint data collection test",
            "timeout": 500
        },
        {

            "integrations": "DUO Admin",
            "playbookID": "DuoAdmin API test playbook"
        },
        {
            "integrations": "Traps",
            "playbookID": "Traps test",
            "timeout": 600
        },
        {
            "playbookID": "TestShowScheduledEntries"
        },
        {
            "playbookID": "Calculate Severity - Standard - Test",
            "integrations": "Palo Alto Minemeld",
            "fromversion": "4.5.0"
        },
        {
            "integrations": "Symantec Advanced Threat Protection",
            "playbookID": "Symantec ATP Test"

        },
        {
            "playbookID": "HTTPListRedirects - Test SSL"
        },
        {
            "playbookID": "HTTPListRedirects Basic Test"
        },
        {
            "playbookID": "CheckDockerImageAvailableTest"
        },
        {
            "playbookID": "ExtractDomainFromEmailTest"
        },
        {
            "playbookID": "Account Enrichment - Generic v2 - Test",
            "integrations": "activedir"
        },
        {
            "playbookID": "Extract Indicators From File - Generic v2 - Test",
            "integrations": "Image OCR",
            "timeout": 300
        },
        {
            "playbookID": "Endpoint Enrichment - Generic v2.1 - Test",
            "integrations": [
                "FalconHost",
                "Cylance Protect v2",
                "carbonblack-v2",
                "epo",
                "Active Directory Query v2"
            ]
        },
        {
            "playbookID": "EmailReputationTest",
            "integrations": "Have I Been Pwned? V2"
        },
        {
            "integrations": "Symantec Deepsight Intelligence",
            "playbookID": "Symantec Deepsight Test"
        },
        {
            "playbookID": "ExtractDomainFromEmailTest"
        },
        {
            "playbookID": "PAN OS EDL Management - Test",
            "integrations": "palo_alto_networks_pan_os_edl_management"
        },
        {
            "playbookID": "PAN-OS DAG Configuration Test",
            "integrations": "Panorama",
            "instance_names": "palo_alto_panorama",
            "timeout": 1000
        },
        {
            "playbookID": "PAN-OS Create Or Edit Rule Test",
            "integrations": "Panorama",
            "instance_names": "palo_alto_panorama",
            "timeout": 1000
        },
        {
            "playbookID": "PAN-OS EDL Setup Test",
            "integrations": ["Panorama","palo_alto_networks_pan_os_edl_management"],
            "instance_names": "palo_alto_panorama",
            "timeout": 1000
        },
        {
            "integrations": "Snowflake",
            "playbookID": "Snowflake-Test"
        },
        {
            "playbookID": "Account Enrichment - Generic v2.1 - Test",
            "integrations": "Active Directory Query v2"
        },
        {
            "integrations": "Cisco Umbrella Investigate",
            "playbookID": "Domain Enrichment - Generic v2 - Test"
        },
        {
            "integrations": "Google BigQuery",
            "playbookID": "Google BigQuery Test"
        },
        {
            "integrations": "Zoom",
            "playbookID": "Zoom_Test"
        },
        {
            "integrations": "Palo Alto Networks Cortex",
            "playbookID": "Palo Alto Networks Cortex Test",
            "fromversion": "4.1.0"
        },
        {
            "playbookID": "IP Enrichment - Generic v2 - Test",
            "integrations": "Threat Crowd",
            "fromversion": "4.1.0"
        },
        {
            "integrations": "Cherwell",
            "playbookID": "Cherwell Example Scripts - test"
        },
        {
            "integrations": "Cherwell",
            "playbookID": "Cherwell - test"
        },
        {
            "integrations": "CarbonBlackProtectionV2",
            "playbookID": "Carbon Black Enterprise Protection V2 Test"
        },
        {
            "integrations": "Active Directory Query v2",
            "instance_names": "active_directory_query_v2",
            "playbookID": "Test ADGetUser Fails with no instances 'Active Directory Query' (old version)"
        },
        {
            "integrations": "ANYRUN",
            "playbookID": "ANYRUN-Test"
        },
        {
            "integrations": "ANYRUN",
            "playbookID": "Detonate File - ANYRUN - Test"
        },
        {
            "integrations": "ANYRUN",
            "playbookID": "Detonate URL - ANYRUN - Test"
        },
        {
            "integrations": "Netcraft",
            "playbookID": "Netcraft test"
        },
        {
            "integrations": "EclecticIQ Platform",
            "playbookID": "EclecticIQ Test"
        },
        {
            "playbookID": "FormattingPerformance - Test",
            "fromversion": "5.0.0"
        },
        {
            "integrations": "AWS - EC2",
            "playbookID": "2142f8de-29d5-4288-8426-0db39abe988b"
        },
        {
            "integrations": "AWS - EC2",
            "playbookID": "d66e5f86-e045-403f-819e-5058aa603c32"
        },
        {
            "integrations": "ANYRUN",
            "playbookID": "Detonate File From URL - ANYRUN - Test"
        },
        {
            "integrations": "AWS - CloudWatchLogs",
            "playbookID": "2cddaacb-4e4c-407e-8ef5-d924867b810c"
        },
        {
            "integrations": "AWS - CloudTrail",
            "playbookID": "3da2e31b-f114-4d7f-8702-117f3b498de9"
        },
        {
            "playbookID": "5dc848e5-a649-4394-8300-386770d39d75"
        },
        {
            "integrations": "carbonblackprotection",
            "playbookID": "67b0f25f-b061-4468-8613-43ab13147173"
        },
        {
            "integrations": "DomainTools",
            "playbookID": "DomainTools-Test"
        },
        {
            "integrations": "Exabeam",
            "playbookID": "Exabeam - Test"
        },
        {
            "integrations": "DomainTools Iris",
            "playbookID": "DomainTools Iris - Test",
            "fromversion": "4.1.0"
        },
        {
            "integrations": "Cisco Spark",
            "playbookID": "efc817d2-6660-4d4f-890d-90513ca1e180"
        },
        {
            "playbookID": "Get File Sample By Hash - Generic - Test"
        },
        {
            "playbookID": "Get File Sample From Hash - Generic - Test"
        },
        {
            "playbookID": "get_file_sample_by_hash_-_carbon_black_enterprise_Response_-_test"
        },
        {
            "playbookID": "get_file_sample_from_path_-_d2_-_test"
        },
        {
            "integrations": "Remedy On-Demand",
            "playbookID": "Remedy-On-Demand-Test"
        },
        {
            "playbookID": "ssdeepreputationtest"
        },
        {
            "playbookID": "TestIsEmailAddressInternal"
        },
        {
            "playbookID": "search_endpoints_by_hash_-_carbon_black_response_-_test"
        },
        {
            "integrations": "Google Cloud Compute",
            "playbookID": "GoogleCloudCompute-Test"
        },
        {
            "playbookID": "FormattingPerformance - Test",
            "fromversion": "5.0.0"
        },
        {
            "integrations": "AWS - S3",
            "playbookID": "97393cfc-2fc4-4dfe-8b6e-af64067fc436"
        },
        {
            "integrations": "Image OCR",
            "playbookID": "TestImageOCR"
        },
        {
            "integrations": "fireeye",
            "playbookID": "Detonate File - FireEye AX - Test"
        },
        {
            "integrations": ["Rasterize","Image OCR"],
            "playbookID": "Rasterize Test"
        },
        {
            "integrations": "Rasterize",
            "playbookID": "RasterizeImageTest"
        },
        {
            "integrations": "Ipstack",
            "playbookID": "Ipstack_Test"
        },
        {

            "integrations": "Perch",
            "playbookID": "Perch-Test"
        },
        {
            "integrations": "Forescout",
            "playbookID": "Forescout-Test"
        },
        {
            "integrations": "GitHub",
            "playbookID": "Git_Integration-Test"
        },
        {
            "integrations": "LogRhythmRest",
            "playbookID": "LogRhythm REST test"
        },
        {
            "integrations": "AlienVault USM Anywhere",
            "playbookID": "AlienVaultUSMAnywhereTest"
        },
        {
            "playbookID": "PhishLabsTestPopulateIndicators"
        },
        {
            "integrations": "PhishLabs IOC",
            "playbookID": "PhishLabsIOC TestPlaybook",
            "fromversion": "4.1.0"
        },
        {
            "integrations": "vmray",
            "playbookID": "VMRay-Test"
        },
        {
            "integrations": "PerceptionPoint",
            "playbookID": "PerceptionPoint Test",
            "fromversion": "4.1.0"
        },
        {
            "integrations": "AutoFocus V2",
            "playbookID": "AutoFocus V2 test"
        },
        {
            "playbookID": "Process Email - Generic for Rasterize"
        },
        {
            "playbookID": "Send Investigation Summary Reports - Test",
            "integrations": "EWS Mail Sender",
            "fromversion": "4.1.0"
        },
        {
            "integrations": "Anomali ThreatStream v2",
            "playbookID": "ThreatStream-Test"
        },
        {
            "integrations": "BluecatAddressManager",
            "playbookID": "Bluecat Address Manager test"
        },
        {
            "integrations": "MailListener - POP3 Beta",
            "playbookID": "MailListener-POP3 - Test"
        },
        {
            "playbookID": "sumList - Test"
        },
        {
            "integrations": "VulnDB",
            "playbookID": "Test-VulnDB"
        },
        {
            "integrations": "Shodan_v2",
            "playbookID": "Test-Shodan_v2",
            "timeout": 1000
        },
        {
            "integrations": "Threat Crowd",
            "playbookID": "ThreatCrowd - Test"
        },
        {
            "integrations": "GoogleDocs",
            "playbookID": "GoogleDocs-test"
        },
        {
            "playbookID": "Request Debugging - Test",
            "fromversion": "5.0.0"
        },
        {
            "integrations": "Hybrid Analysis",
            "playbookID": "HybridAnalysis-Test",
            "timeout": 500,
            "fromversion": "4.1.0"
        },
        {
            "integrations": "Elasticsearch v2",
            "instance_names": "es_v7",
            "playbookID": "Elasticsearch_v2_test"
        },
        {
            "integrations": "Elasticsearch v2",
            "instance_names": "es_v6",
            "playbookID": "Elasticsearch_v2_test-v6"
        },
        {
            "integrations": "PolySwarm",
            "playbookID": "PolySwarm-Test"
        },
        {
            "integrations": "Kenna",
            "playbookID": "Kenna Test"
        },
        {
<<<<<<< HEAD
            "playbookID": "ExtractFQDNFromUrlAndEmail-Test"
=======
            "integrations": "Google Key Management Service",
            "playbookID": "Google-KMS-test"
>>>>>>> 1bd7b68f
        }
    ],
    "skipped_tests": {
        "PAN-OS Create Or Edit Rule Test": "Issue 20037",
        "NetWitness Endpoint Test": "Issue 19878",
        "SentinelOne V2 - test": "Issue 19361",
        "CuckooTest": "Issue 19425",
        "TestParseEmailHeaders": "Issue 18815",
        "CheckpointFW-test": "Issue 18643",
        "search_endpoints_by_hash_-_tie_-_test": "Issue #18350",
        "McAfee-TIE Test": "Issue #18350",
        "TestUptycs": "Issue 19750",
        "InfoArmorVigilanteATITest": "Test issue 17358",
        "calculate_severity_-_critical_assets_-_test": "Issue 17924",
        "Lastline - testplaybook": "Checking the integration via Generic detonation playbooks, don't want to load the daily quota",
        "entity_enrichment_generic_test": "Issue 16490",
        "ArcSight Logger test": "Issue 19117",
        "Qualys-Test": "Issue 16486",
        "TruSTAR Test": "Issue 19777",
        "TestDedupIncidentsByName": "skipped on purpose - this is part of the TestDedupIncidentsPlaybook - no need to execute separately as a test",
        "TestSafeBreach": "Issue 15909",
        "ip_enrichment_generic_test": "Issue 19815",
        "email_test": "Issue 19816",
        "2cddaacb-4e4c-407e-8ef5-d924867b810c": "Issue 19836",
        "3da2e31b-f114-4d7f-8702-117f3b498de9": "Issue 19837",
        "d66e5f86-e045-403f-819e-5058aa603c32": "pr 3220",
        "Carbon Black Enterprise Protection V2 Test": "Issue 19838",
        "5dc848e5-a649-4394-8300-386770d39d75": "Issue 19840",
        "Get File Sample By Hash - Generic - Test": "Issue 19841",
        "Get File Sample From Hash - Generic - Test": "Issue 19842",
        "get_file_sample_by_hash_-_carbon_black_enterprise_Response_-_test": "Issue 19843",
        "get_file_sample_from_path_-_d2_-_test": "Issue 19844",
        "ssdeepreputationtest": "Issue 19845",
        "search_endpoints_by_hash_-_carbon_black_response_-_test": "Issue 19852",
        "Cofense Triage Test": "Creds only works on demo4",
        "Test - Windows Defender Advanced Threat Protection": "Issue - #18552",
        "CarbonBlackLiveResponseTest": "Issue 18691",
        "nexpose_test": "Issue 18694",
        "Recorded Future Test": "Issue 18922",
        "IntSights Mssp Test": "Issue #16351",
        "CarbonBlackResponseTest": "Issue #19180",
        "CheckPhish-Test": "Issue 19188",
        "fd93f620-9a2d-4fb6-85d1-151a6a72e46d": "Issue 19854",
        "PAN-OS DAG Configuration Test": "Issue #19205",
        "AlphaSOC-Wisdom-Test": "Issue #19235",
        "DeleteContext-auto-subplaybook-test": "used in DeleteContext-auto-test as sub playbook",
        "Test Playbook TrendMicroDDA": "Manual test"
    },
    "skipped_integrations": {
      "_comment": "~~~ NO INSTANCE - will not be resolved ~~~",
        "FortiGate": "License expired, and not going to get one (issue 14723)",
        "Attivo Botsink": "no instance, not going to get it",
        "VMware": "no License, and probably not going to get it",
        "AWS Sagemaker": "License expired, and probably not going to get it",
        "Symantec MSS": "No instance, probably not going to get it (issue 15513)",
        "Google Cloud Compute": "Can't test yet",
        "Cymon": "The service was discontinued since April 30th, 2019.",
        "FireEye ETP": "No instance",
        "ProofpointTAP_v2": "No instance",
        "remedy_sr_beta": "No instance",
        "Minerva Labs Anti-Evasion Platform": "Issue 18835",
        "PolySwarm": "contribution",
        "fireeye": "Issue 19839",
        "DomainTools": "Issue 8298",
        "Remedy On-Demand": "Issue 19835",


      "_comment": "~~~ INSTANCE ISSUES ~~~",
        "carbonblack-v2": "Issue 19929",
        "Joe Security": "Issue 17996",
        "CrowdstrikeFalcon": "Issue 19833",
        "ZeroFox": "Issue 19161",
        "Jask": "Issue 18879",
        "Lastline": "Issue 19855",
        "vmray": "Issue 18752",
        "Anomali ThreatStream v2": "Issue 19182",
        "Anomali ThreatStream": "Issue 19182",
        "SCADAfence CNM": "Issue 18376",
        "Cortex XDR - IR": "Issue #18377",
        "ArcSight ESM v2": "Issue #18328",
        "AlienVault USM Anywhere": "Issue #18273",
        "Tufin": "Issue 16441",
        "Dell Secureworks": "Instance locally installed on @liorblob PC",
        "MimecastV2": "Issue 14593",
        "Netskope": "instance is down",
        "Farsight DNSDB": "Issue 15512",
        "Service Manager": "Expired license",
        "carbonblackprotection": "License expired",
        "icebrg": "Issue 14312",
        "Freshdesk": "Trial account expired",
        "Threat Grid": "Issue 16197",
        "Kafka V2": "Can not connect to instance from remote",
        "Check Point Sandblast": "Issue 15948",
        "Remedy AR": "getting 'Not Found' in test button",
        "XFE": "License expired",
        "RedLock": "Issue 15493",
        "Salesforce": "Issue 15901",
        "Zscaler": "Issue 17784",
        "RedCanary": "License expired",
        "ANYRUN": "No instance",
        "Snowflake": "Looks like account expired, needs looking into",
        "Cisco Spark": "Issue 18940",
        "Phish.AI": "Issue 17291",
        "QRadar": "Issue 17794",
        "MaxMind GeoIP2": "Issue 18932.",
        "Exabeam": "Issue 19371",

      "_comment": "~~~ UNSTABLE ~~~",
        "ServiceNow": "Instance goes to hibernate every few hours",
        "Tanium": "issue 15497",
        "Tenable.sc": "unstable instance",
        "Tenable.io": "Issue 16115",
        "SlackV2": "Issue 19558",

      "_comment": "~~~ OTHER ~~~",
        "EclecticIQ Platform": "Issue 8821",
        "BitDam": "Issue #17247",
        "Zoom": "Issue 19832",
        "Forescout": "Can only be run from within PANW network. Look in keeper for - Demisto in the LAB",

      "_comment": "~~~ QUOTA ISSUES ~~~",
        "AWS - Athena - Beta": "Issue 19834",
        "VirusTotal - Private API": "reached api alloted quota.",
        "Google Resource Manager": "Cannot create projects because have reached alloted quota.",
        "Looker": "Warehouse 'DEMO_WH' cannot be resumed because resource monitor 'LIMITER' has exceeded its quota."
    },
    "nigthly_integrations": [
        "Lastline",
        "TruSTAR",
        "SlackV2"
    ],
    "unmockable_integrations": {
        "Google Key Management Service": "The API requires an SSL secure connection to work",
        "McAfee ESM-v10": "we have multiple instances with same test playbook, mock recording are per playbook so it keeps failing the playback step",
        "mysql": "Does not use http",
        "SlackV2": "Integration requires SSL",
        "Whois": "Mocks does not support sockets",
        "Panorama": "Exception: Proxy process took to long to go up. https://circleci.com/gh/demisto/content/24826",
        "Image OCR": "Does not perform network traffic",
        "Server Message Block (SMB)": "Does not perform http communication",
        "Active Directory Query v2": "Does not perform http communication",
        "dnstwist": "Does not peform http communication",
        "VxStream": "Issue 15544",
        "PagerDuty v2": "Integration requires SSL",
        "TCPIPUtils": "Integration requires SSL",
        "Luminate": "Integration has no proxy checkbox",
        "Shodan": "Integration has no proxy checkbox",
        "Google BigQuery": "Integration has no proxy checkbox",
        "ReversingLabs A1000": "Checking",
        "Check Point": "Checking",
        "okta": "Test Module failing, suspect it requires SSL",
        "Awake Security": "Checking",
        "ArcSight ESM v2": "Checking",
        "Phish.AI": "Checking",
        "Intezer": "Nightly - Checking",
        "ProtectWise": "Nightly - Checking",
        "google-vault": "Nightly - Checking",
        "RSA Archer": "Nightly - Checking",
        "McAfee NSM": "Nightly - Checking",
        "Forcepoint": "Nightly - Checking",
        "palo_alto_firewall": "Need to check test module",
        "Signal Sciences WAF": "error with certificate",
        "google": "'unsecure' parameter not working",
        "EWS Mail Sender": "Inconsistent test (playback fails, record succeeds)",
        "carbonblackliveresponse": "Issue 16072",
        "ReversingLabs Titanium Cloud": "No Unsecure checkbox. proxy trying to connect when disabled.",
        "Anomali ThreatStream": "'proxy' parameter not working",
        "Palo Alto Networks Cortex": "SDK",
        "Recorded Future": "might be dynamic test",
        "AlphaSOC Wisdom": "Test module issue",
        "Microsoft Graph": "Test direct access to oproxy",
        "MicrosoftGraphMail": "Test direct access to oproxy",
        "Microsoft Graph User": "Test direct access to oproxy",
        "Windows Defender Advanced Threat Protection": "Test direct access to oproxy"
    }
}<|MERGE_RESOLUTION|>--- conflicted
+++ resolved
@@ -1907,12 +1907,11 @@
             "playbookID": "Kenna Test"
         },
         {
-<<<<<<< HEAD
-            "playbookID": "ExtractFQDNFromUrlAndEmail-Test"
-=======
             "integrations": "Google Key Management Service",
             "playbookID": "Google-KMS-test"
->>>>>>> 1bd7b68f
+        },
+        {
+            "playbookID": "ExtractFQDNFromUrlAndEmail-Test"
         }
     ],
     "skipped_tests": {
