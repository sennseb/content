--- conflicted
+++ resolved
@@ -3,13 +3,12 @@
     "testInterval": 30,
     "tests": [
         {
-<<<<<<< HEAD
             "playbookID": "process_email_-_generic_-_test",
             "timeout": 240
-=======
+        },
+        {
             "integrations": "McAfee Threat Intelligence Exchange",
             "playbookID": "get_file_endpoint_history_-_tie_-_test"
->>>>>>> 71fe1adc
         },
         {
             "integrations": [
@@ -205,9 +204,7 @@
             "timeout": 1200
         },
         {
-            "playbookID": "ProofpointDecodeURL-Test",
-            "timeout": 300,
-            "interval": 20
+            "playbookID": "ProofpointDecodeURL-Test"
         },
         {
             "playbookID": "listExecutedCommands-Test"
