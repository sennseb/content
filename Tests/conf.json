{
    "testTimeout": 160,
    "testInterval": 20,
    "tests": [
        {
            "integrations": "MicrosoftGraphMail",
            "playbookID": "MicrosoftGraphMail-Test"
        },
        {
            "integrations": "Symantec Management Center",
            "playbookID": "SymantecMC_TestPlaybook"
        },
        {
            "integrations": "Tufin",
            "playbookID": "Tufin Test"
        },
        {
            "integrations": "Vertica",
            "playbookID": "Vertica Test"
        },
        {
            "integrations": "Server Message Block (SMB)",
            "playbookID": "SMB test"
        },
        {
            "playbookID": "TestParseEmailHeaders"
        },
        {
            "playbookID": "TestParseEmailFile-deprecated-script"
        },
        {
            "integrations": "RSA NetWitness Packets and Logs",
            "playbookID": "rsa_packets_and_logs_test"
        },
        {
            "playbookID": "test_similar_incidents"
        },
        {
            "playbookID": "autofocus_test",
            "integrations": "Autofocus"
        },
        {
            "playbookID": "CheckpointFW-test",
            "integrations": "Check Point"
        },
        {
            "playbookID": "RegPathReputationBasicLists_test"
        },
        {
            "playbookID": "RandomStringGenerateTest"
        },
        {
            "playbookID": "DocumentationTest",
            "integrations": "ipinfo"
        },
        {
            "playbookID": "HighlightWords_Test"

        },
        {
            "playbookID": "StringContainsArray_test"
        },
        {
            "integrations": "Fidelis Elevate Network",
            "playbookID": "Fidelis-Test"
        },
        {
            "integrations": "Thinkst Canary",
            "playbookID": "CanaryTools Test"
        },
        {
            "integrations": "ThreatMiner",
            "playbookID": "ThreatMiner-Test"
        },
        {
            "playbookID": "StixCreator-Test"
        },
        {
            "integrations": "Pwned",
            "playbookID": "Pwned test",
            "nightly": true
        },
        {
            "integrations": "Alexa Rank Indicator",
            "playbookID": "Alexa Test Playbook"
        },
        {
            "playbookID": "UnEscapeURL-Test"
        },
        {
            "playbookID": "UnEscapeIPs-Test"
        },
        {
            "playbookID": "ExtractDomainFromUrlAndEmail-Test"
        },
        {
            "playbookID": "ConvertKeysToTableFieldFormat_Test"
        },
        {
            "playbookID": "ParseCSVnullbytesTest"
        },
        {
            "integrations": "CVE Search",
            "playbookID": "cveReputation Test"
        },
        {
            "integrations": "HashiCorp Vault",
            "playbookID": "hashicorp_test"
        },
        {
            "integrations": "Dell Secureworks",
            "playbookID": "secureworks_test"
        },
        {
            "integrations": "ServiceNow",
            "playbookID": "servicenow_test_new"
        },
        {
            "integrations": "ExtraHop",
            "playbookID": "ExtraHop-Test"
        },
        {
            "playbookID": "Test CommonServer"
        },
        {
            "integrations": "CIRCL",
            "playbookID": "CirclIntegrationTest"
        },
        {
            "integrations": "MISP V2",
            "playbookID": "MISP V2 Test"
        },
        {
            "playbookID": "test-LinkIncidentsWithRetry"
        },
        {
            "playbookID": "CopyContextToFieldTest"
        },
        {
            "integrations": "OTRS",
            "playbookID": "OTRS Test",
            "fromversion": "4.1.0"
        },
        {
            "integrations": "Attivo Botsink",
            "playbookID": "AttivoBotsinkTest"
        },
        {
            "playbookID": "CreatePhishingClassifierMLTest",
            "timeout" : 2400
        },
        {
            "integrations": "Cymon",
            "playbookID": "playbook-Cymon_Test"
        },
        {
            "integrations": "FortiGate",
            "playbookID": "Fortigate Test"
        },
        {
            "integrations": "SNDBOX",
            "playbookID": "SNDBOX_Test"
        },
        {
            "integrations": "SNDBOX",
            "playbookID": "Detonate File - SNDBOX - Test",
            "timeout": 2400,
            "nightly": true
        },
        {
            "integrations": "VxStream",
            "playbookID": "Detonate File - HybridAnalysis - Test",
            "timeout": 2400
        },
        {
            "playbookID": "WordTokenizeTest"
        },
        {
            "integrations": "Awake Security",
            "playbookID": "awake_security_test_pb"
        },
        {
          "integrations": "Tenable.sc",
          "playbookID": "tenable-sc-test",
          "timeout": 240,
          "nightly": true
        },
        {
            "integrations": "MimecastV2",
            "playbookID": "Mimecast test"
        },
        {
            "playbookID": "CreateEmailHtmlBody_test_pb"
        },
        {
          "playbookID": "ReadPDFFile-Test"
        },
        {
          "playbookID": "JSONtoCSV-Test"
        },
        {
            "integrations": "Panorama",
            "instance_names": "palo_alto_firewall",
            "playbookID": "palo_alto_firewall_test_pb",
            "timeout": 1000,
            "nightly": true
        },
        {
            "integrations": "Panorama",
            "instance_names": "palo_alto_panorama",
            "playbookID": "palo_alto_panorama_test_pb",
            "timeout": 1000,
            "nightly": true
        },
        {
          "integrations": "Tenable.io",
          "playbookID": "Tenable.io test"
        },
        {
          "playbookID": "URLDecode-Test"
        },
        {
          "playbookID": "GetTime-Test"
        },
        {
          "integrations": "Tenable.io",
          "playbookID": "Tenable.io Scan Test",
          "nightly": true,
          "timeout": 900
        },
        {
            "integrations": "Tenable.sc",
            "playbookID": "tenable-sc-scan-test",
            "nightly": true,
            "timeout": 600
        },
        {
            "integrations": "google-vault",
            "playbookID": "Google-Vault-Generic-Test",
            "nightly": true,
            "timeout": 3600
        },
        {
            "integrations": "google-vault",
            "playbookID": "Google_Vault-Search_And_Display_Results_test",
            "nightly": true,
            "timeout": 3600
        },
        {
            "playbookID": "Luminate-TestPlaybook",
            "integrations": "Luminate"
        },
        {
            "playbookID": "ParseEmailFiles-test"
        },
        {
            "playbookID": "ParseExcel-test"
        },
        {
            "playbookID": "Detonate File - No Files test"
        },
        {
            "integrations": [
                "Panorama",
                "Check Point"
            ],
            "instance_names": "palo_alto_firewall",
            "playbookID": "blockip_test_playbook"
        },
        {
            "integrations": "Palo Alto Minemeld",
            "playbookID": "minemeld_test"
        },
        {
            "integrations": "InfoArmor VigilanteATI",
            "playbookID": "InfoArmorVigilanteATITest"
        },
        {
            "integrations": "IntSights",
            "instance_names": "intsights_standard_account",
            "playbookID": "IntSights Test",
            "nightly": true,
            "timeout": 500
        },
        {
            "integrations": "IntSights",
            "playbookID": "IntSights Mssp Test",
            "instance_names": "intsights_mssp_account",
            "nightly": true,
            "timeout": 500
        },
        {
            "integrations": "dnstwist",
            "playbookID": "dnstwistTest"
        },
        {
            "integrations": "BitDam",
            "playbookID": "Detonate File - BitDam Test"
        },
        {
            "integrations": "Threat Grid",
            "playbookID": "Test-Detonate URL - ThreatGrid",
            "timeout": 600
        },
        {
            "integrations": "Threat Grid",
            "playbookID": "ThreatGridTest",
            "timeout": 600
        },
        {
            "integrations": [
                "Palo Alto Minemeld",
                "Panorama"
            ],
            "instance_names": "palo_alto_firewall",
            "playbookID": "block_indicators_-_generic_-_test"
        },
        {
          "integrations": "Signal Sciences WAF",
          "playbookID": "SignalSciences-Test"
        },
        {
            "integrations": "RTIR",
            "playbookID": "RTIR Test"
        },
        {
            "integrations": "RedCanary",
            "playbookID": "RedCanaryTest",
            "nightly" : true
        },
        {
          "integrations": "Devo",
          "playbookID": "devo_test_playbook"
        },
        {
          "playbookID": "URL Enrichment - Generic v2 - Test",
          "integrations": [
              "Rasterize",
              "VirusTotal - Private API"
          ],
            "instance_names": "virus_total_private_api_general",
            "timeout": 500
        },
        {
            "integrations": "urlscan.io",
            "playbookID": "url_enrichment_-_generic_test",
            "timeout": 500
        },
        {
            "playbookID": "CutTransformerTest"
        },
        {
            "integrations": "SCADAfence CNM",
            "playbookID": "SCADAfence_test"
        },
        {
            "integrations": "ProtectWise",
            "playbookID": "Protectwise-Test"
        },
        {
            "integrations": "WhatsMyBrowser",
            "playbookID": "WhatsMyBrowser-Test"
        },
        {

            "integrations": "BigFix",
            "playbookID": "BigFixTest"
        },
        {
            "integrations": "Lastline",
            "playbookID": "Lastline - testplaybook",
            "nightly": true
        },
        {
            "integrations": "epo",
            "playbookID": "Test Playbook McAfee ePO"
        },
        {
            "integrations": "activedir",
            "playbookID": "calculate_severity_-_critical_assets_-_test"
        },
        {
            "playbookID": "TextFromHTML_test_playbook"
        },
        {
            "playbookID": "PortListenCheck-test"
        },
        {
            "integrations": "ThreatExchange",
            "playbookID": "ThreatExchange-test"
        },
        {
            "integrations": "ThreatExchange",
            "playbookID": "extract_indicators_-_generic_-_test",
            "timeout": 240
        },
        {
            "integrations": "Joe Security",
            "playbookID": "JoeSecurityTestPlaybook",
            "timeout": 500,
            "nightly": true
        },
        {
            "integrations": "Joe Security",
            "playbookID": "JoeSecurityTestDetonation",
            "timeout": 2000,
            "nightly": true
        },
        {
            "integrations": "WildFire-v2",
            "playbookID": "Wildfire Test"
        },
        {
            "integrations": "GRR",
            "playbookID": "grr_test",
            "nightly": true
        },
        {
            "integrations": "VirusTotal",
            "instance_names": "virus_total_general",
            "playbookID": "virusTotal-test-playbook",
            "timeout": 1400,
            "nightly": true
        },
        {
            "integrations": "VirusTotal",
            "instance_names": "virus_total_preferred_vendors",
            "playbookID": "virusTotaI-test-preferred-vendors",
            "timeout": 1400,
            "nightly": true
        },
        {
            "integrations": "Preempt",
            "playbookID": "Preempt Test"
        },
        {   "integrations": "Gmail",
            "playbookID": "get_original_email_-_gmail_-_test"
        },
        {
            "integrations": "EWS v2",
            "playbookID": "get_original_email_-_ews-_test"
        },
        {
            "integrations": ["EWS v2","EWS Mail Sender"],
            "playbookID": "EWS search-mailbox test",
            "timeout": 300
        },
        {
            "integrations": "PagerDuty v2",
            "playbookID": "PagerDuty Test"
        },
        {
            "playbookID": "test_delete_context"
        },
        {
            "playbookID": "GmailTest",
            "integrations": "Gmail"
        },
        {
            "playbookID": "Gmail Convert Html Test",
            "integrations": "Gmail"
        },
        {
            "playbookID": "TestParseCSV"
        },
        {
            "integrations": "Shodan",
            "playbookID": "ShodanTest"
        },
        {
            "playbookID": "Extract Indicators From File - test"
        },
        {
            "playbookID": "dedup_-_generic_-_test"
        },
        {
            "playbookID": "TestDedupIncidentsPlaybook"
        },
        {
            "playbookID": "TestDedupIncidentsByName"
        },
        {
            "integrations": "McAfee Advanced Threat Defense",
            "playbookID": "Test Playbook McAfee ATD",
            "timeout": 700
        },
        {
            "integrations": "McAfee Advanced Threat Defense",
            "playbookID": "Test Playbook McAfee ATD Upload File"
        },
        {
            "playbookID": "exporttocsv_script_test"
        },
        {
            "integrations": "Intezer",
            "playbookID": "Intezer Testing",
            "nightly": true,
            "timeout": 500
        },
        {
            "integrations": "FalconIntel",
            "playbookID": "CrowdStrike Falcon Intel v2"
        },
        {
          "playbookID": "ContextGetters_Test"
        },
        {
            "integrations": [
                "Mail Sender (New)",
                "google"
            ],
            "playbookID": "Mail Sender (New) Test"
        },
        {
            "playbookID": "buildewsquery_test"
        },
        {
            "integrations": "Rapid7 Nexpose",
            "playbookID": "nexpose_test",
            "timeout": 240
        },
        {
            "integrations": "EWS Mail Sender",
            "playbookID": "EWS Mail Sender Test"
        },
        {
            "integrations": "EWS Mail Sender",
            "playbookID": "EWS Mail Sender Test 2"
        },
        {
            "playbookID": "decodemimeheader_-_test"
        },
        {
            "integrations": "CVE Search",
            "playbookID": "cve_enrichment_-_generic_-_test"
        },
        {
            "playbookID": "test_url_regex"
        },
        {
            "integrations": "Skyformation",
            "playbookID": "TestSkyformation"
        },
        {
            "integrations": "okta",
            "playbookID": "okta_test_playbook",
            "timeout": 240
        },
        {
            "playbookID": "Test filters & transformers scripts"
        },
        {
            "integrations": "Salesforce",
            "playbookID": "SalesforceTestPlaybook"
        },
        {
            "integrations": "McAfee ESM-v10",
            "playbookID": "McAfeeESMTest",
            "timeout": 500
        },
        {
            "integrations": "GoogleSafeBrowsing",
            "playbookID": "Google Safe Browsing Test",
            "timeout": 240
        },
        {
            "integrations": "EWS v2",
            "playbookID": "EWSv2_empty_attachment_test"
        },
        {
            "integrations": "EWS v2",
            "playbookID": "EWS Public Folders Test"
        },
        {
            "playbookID": "TestWordFileToIOC",
            "timeout": 300
        },
        {
            "integrations": "Symantec Endpoint Protection V2",
            "playbookID": "SymantecEndpointProtection_Test"
        },
        {
            "integrations": "carbonblackprotection",
            "playbookID": "search_endpoints_by_hash_-_carbon_black_protection_-_test",
            "timeout": 500
        },
        {
            "playbookID": "process_email_-_generic_-_test",
            "timeout": 240
        },
        {
            "integrations": "activedir",
            "playbookID": "account_enrichment_-_generic_test"
        },
        {
            "integrations": "FalconHost",
            "playbookID": "search_endpoints_by_hash_-_crowdstrike_-_test",
            "timeout": 500
        },
        {
            "integrations": "FalconHost",
            "playbookID": "CrowdStrike Endpoint Enrichment - Test"
        },
        {
          "integrations": "FalconHost",
          "playbookID": "crowdstrike_falconhost_test"
        },
        {
            "integrations": "CrowdstrikeFalcon",
            "playbookID": "Test - CrowdStrike Falcon",
            "fromversion": "4.1.0"
        },
        {
            "integrations": [
                "VirusTotal"
            ],
            "instance_names": "virus_total_general",
            "playbookID": "ip_enrichment_generic_test"
        },
        {
            "playbookID": "ExposeIncidentOwner-Test"
        },
        {
            "integrations": "OpenPhish",
            "playbookID": "email_test"
        },
        {
            "integrations": "VirusTotal",
            "instance_names": "virus_total_general",
            "playbookID": "domain_enrichment_generic_test"
        },
        {
            "integrations": "PostgreSQL",
            "playbookID": "PostgreSQL Test"
        },
        {
            "integrations": "google",
            "playbookID": "GsuiteTest"
        },
        {
            "integrations": "OpenPhish",
            "playbookID": "OpenPhish Test Playbook"
        },
        {
            "integrations": "RSA Archer",
            "playbookID": "Archer-Test-Playbook",
            "nightly": true
        },
        {
            "integrations": "jira",
            "playbookID": "Jira-Test"
        },
        {
            "integrations": "jira-v2",
            "playbookID": "Jira-v2-Test"
        },
        {
            "integrations": "ipinfo",
            "playbookID": "IPInfoTest"
        },
        {
            "integrations": "jira",
            "playbookID": "VerifyHumanReadableFormat"
        },
        {
            "playbookID": "ExtractURL Test"
        },
        {
            "playbookID": "strings-test"
        },
        {
            "playbookID": "TestCommonPython"
        },
        {
            "playbookID": "TestFileCreateAndUpload"
        },
        {
            "playbookID": "TestIsValueInArray"
        },
        {
            "playbookID": "TestStringReplace"
        },
        {
            "playbookID": "TestHttpPlaybook"
        },
        {
            "integrations": "SplunkPy",
            "playbookID": "Splunk-Test"
        },
        {
            "integrations": "SplunkPy",
            "playbookID": "SplunkPySearch_Test"
        },
        {
            "integrations" : "McAfee NSM",
            "playbookID" : "McAfeeNSMTest",
            "timeout" : 400,
            "nightly": true
        },
        {
            "integrations": "PhishTank",
            "playbookID": "PhishTank Testing"
        },
        {
            "integrations": "McAfee Web Gateway",
            "playbookID": "McAfeeWebGatewayTest",
            "timeout" : 500
        },
        {
            "integrations": "TCPIPUtils",
            "playbookID": "TCPUtils-Test"
        },
        {
            "playbookID": "ProofpointDecodeURL-Test",
            "timeout": 300
        },
        {
            "playbookID": "listExecutedCommands-Test"
        },
        {
            "integrations": "Service Manager",
            "playbookID": "TestHPServiceManager",
            "timeout": 400
        },
        {
            "playbookID": "LanguageDetect-Test",
            "timeout": 300
        },
        {
            "integrations": "Forcepoint",
            "playbookID": "forcepoint test",
            "timeout": 500,
            "nightly": true
        },
        {
            "playbookID": "GeneratePassword-Test"
        },
        {
            "playbookID": "ZipFile-Test"
        },
        {
            "playbookID": "ExtractDomainTest"
        },
        {
            "playbookID": "Test-IsMaliciousIndicatorFound"
        },
        {
            "playbookID": "TestExtractHTMLTables"
        },
        {
            "integrations": "carbonblackliveresponse",
            "playbookID": "CarbonBlackLiveResponseTest",
            "nightly": true
        },
        {
            "playbookID": "TestSafeBreach",
            "integrations": "SafeBreach"
        },
        {
            "integrations": "urlscan.io",
            "playbookID": "urlscan_malicious_Test",
            "timeout": 300
        },
        {
            "integrations": "EWS v2",
            "playbookID": "pyEWS_Test"
        },
        {

            "integrations": "Netskope",
            "playbookID": "Netskope Test"
        },
        {
            "integrations": "Cylance Protect v2",
            "playbookID": "Cylance Protect v2 Test"
        },
        {
            "integrations": "ReversingLabs Titanium Cloud",
            "playbookID": "ReversingLabsTCTest"
        },
        {
            "integrations": "ReversingLabs A1000",
            "playbookID": "ReversingLabsA1000Test"
        },
        {
            "integrations": "Demisto Lock",
            "playbookID": "DemistoLockTest"
        },
        {
            "playbookID": "test-domain-indicator",
            "timeout": 400
        },
        {
            "playbookID": "Cybereason Test",
            "integrations": "Cybereason",
            "timeout": 1200,
            "fromversion": "4.1.0"
        },
        {
            "integrations": "VirusTotal - Private API",
            "instance_names": "virus_total_private_api_general",
            "playbookID": "File Enrichment - Virus Total Private API Test",
            "nightly": true
        },
        {
            "integrations": "VirusTotal - Private API",
            "instance_names": "virus_total_private_api_general",
            "playbookID": "virusTotalPrivateAPI-test-playbook",
            "timeout": 1400,
            "nightly": true
        },
        {
            "integrations": "VirusTotal - Private API",
            "instance_names": "virus_total_private_api_preferred_vendors",
            "playbookID": "virusTotalPrivateAPI-test-preferred-vendors",
            "timeout": 1400,
            "nightly": true
        },
        {
            "integrations": "Cisco Meraki",
            "playbookID": "Cisco-Meraki-Test"
        },
        {
            "integrations": "Tanium",
            "playbookID": "Tanium Test Playbook",
            "nightly": true,
            "timeout": 1200
        },
        {
            "integrations": "Recorded Future",
            "playbookID": "Recorded Future Test",
            "nightly": true
        },
        {
            "integrations": "Microsoft Graph",
            "playbookID": "Microsoft Graph Test"
        },
        {
            "integrations": "Microsoft Graph User",
            "playbookID": "Microsoft Graph - Test"
        },
        {
            "integrations": "RedLock",
            "playbookID": "RedLockTest",
            "nightly": true
        },
        {
            "integrations": "Symantec Messaging Gateway",
            "playbookID": "Symantec Messaging Gateway Test"
        },
        {
            "integrations": "ThreatConnect",
            "playbookID": "test-ThreatConnect"
        },
        {
            "integrations": "VxStream",
            "playbookID": "VxStream Test",
            "nightly": true
        },
        {
            "integrations":"Cylance Protect",
            "playbookID": "get_file_sample_by_hash_-_cylance_protect_-_test",
            "timeout": 240
        },
        {
            "integrations": "Cylance Protect",
            "playbookID": "endpoint_enrichment_-_generic_test"
        },
        {
            "integrations": "QRadar",
            "playbookID": "test_Qradar"
        },
        {
            "integrations": "VMware",
            "playbookID": "VMWare Test"
        },
        {
            "integrations": "Anomali ThreatStream",
            "playbookID": "Anomali_ThreatStream_Test"
        },
        {
            "integrations": "Farsight DNSDB",
            "playbookID": "DNSDBTest"
        },
        {
            "integrations": "carbonblack-v2",
            "playbookID": "CarbonBlackResponseTest"
        },
        {
            "integrations": "Cisco Umbrella Investigate",
            "playbookID": "Cisco Umbrella Test"
        },
        {
            "integrations": "icebrg",
            "playbookID": "Icebrg Test",
            "timeout" : 500
        },
        {
            "integrations": "Symantec MSS",
            "playbookID": "SymantecMSSTest"
        },
        {
            "integrations": "Remedy AR",
            "playbookID": "Remedy AR Test"
        },
        {
            "integrations": "McAfee Active Response",
            "playbookID": "McAfee-MAR_Test",
            "timeout": 700
        },
        {
            "integrations": "McAfee Threat Intelligence Exchange",
            "playbookID": "McAfee-TIE Test",
            "timeout": 700
        },
        {
            "integrations": "ArcSight Logger",
            "playbookID": "ArcSight Logger test"
        },
        {
            "integrations": "ArcSight ESM v2",
            "playbookID": "ArcSight ESM v2 Test"
        },
        {
            "integrations": "ArcSight ESM v2",
            "playbookID": "test Arcsight - Get events related to the Case"
        },
        {
            "integrations": "XFE",
            "playbookID": "XFE Test",
            "timeout": 140,
            "nightly": true
        },
        {
            "integrations": "McAfee Threat Intelligence Exchange",
            "playbookID": "search_endpoints_by_hash_-_tie_-_test",
            "timeout": 500
        },
        {
            "integrations": "iDefense",
            "playbookID": "iDefenseTest",
            "timeout": 300
        },
        {
            "integrations": "AbuseIPDB",
            "playbookID": "AbuseIPDB Test",
            "nightly": true
        },
        {
            "integrations": "AbuseIPDB",
            "playbookID": "AbuseIPDB PopulateIndicators Test",
            "nightly": true
        },
        {
            "integrations" : "jira",
            "playbookID" : "JiraCreateIssue-example-test"
        },
        {
            "integrations": "LogRhythm",
            "playbookID": "LogRhythm-Test-Playbook",
            "timeout": 200
        },
        {
            "integrations": "FireEye HX",
            "playbookID": "FireEye HX Test"
        },
        {
            "integrations": "Phish.AI",
            "playbookID": "PhishAi-Test"
        },
        {
            "integrations": "Phish.AI",
            "playbookID": "Test-Detonate URL - Phish.AI"
        },
        {
            "integrations": "Centreon",
            "playbookID": "Centreon-Test-Playbook"
        },
        {
            "playbookID": "ReadFile test"
        },
        {
            "integrations": "TruSTAR",
            "playbookID": "TruSTAR Test"
        },
        {
            "integrations": "AlphaSOC Wisdom",
            "playbookID": "AlphaSOC-Wisdom-Test"
        },
        {
            "integrations": "Jask",
            "playbookID": "Jask_Test",
            "fromversion": "4.1.0"
        },
        {
            "integrations": "Qualys",
            "playbookID": "Qualys-Test",
            "nightly": true
        },
        {
            "integrations": "Whois",
            "playbookID": "whois_test"
        },
        {
            "integrations": "RSA NetWitness Endpoint",
            "playbookID": "NetWitness Endpoint Test"
        },
        {
            "integrations": "Check Point Sandblast",
            "playbookID": "Sandblast_malicious_test"
        },
        {
            "playbookID": "TestMatchRegex"
        },
        {
            "integrations": "ActiveMQ",
            "playbookID": "ActiveMQ Test"
        },
        {
            "playbookID": "RegexGroups Test"
        },
        {
            "integrations": "Cisco pxGrid ISE",
            "playbookID": "cisco-ise-test-playbook"
        },
        {
            "integrations": "RSA NetWitness v11.1",
            "playbookID": "RSA NetWitness Test"
        },
        {
            "integrations": "Rasterize",
            "playbookID": "RasterizeImageTest"
        },
        {
            "playbookID": "ExifReadTest"
        },
        {
          "integrations": "Cuckoo Sandbox",
          "playbookID": "CuckooTest",
          "timeout": 700
        },
        {
            "integrations" : "VxStream",
            "playbookID" : "Test-Detonate URL - Crowdstrike",
            "timeout" : 1200
        },
        {
            "playbookID": "Detonate File - Generic Test",
            "timeout": 500
        },
        {
            "integrations": [
                "Lastline",
                "WildFire-v2",
                "SNDBOX",
                "VxStream",
                "McAfee Advanced Threat Defense"
            ],
            "playbookID" : "Detonate File - Generic Test",
            "timeout" : 2400,
            "nightly" : true
        },
        {
            "playbookID": "detonate_file_-_generic_test"
        },
        {
            "playbookID": "STIXParserTest"
        },
        {
           "playbookID": "Detonate URL - Generic Test",
           "timeout": 2000,
           "nightly": true,
           "integrations": [
             "McAfee Advanced Threat Defense",
             "VxStream",
             "Lastline"
           ]
        },
        {
            "playbookID": "ReadPDFFile-Test"
        },
        {
            "integrations": [
                "VirusTotal",
                "urlscan.io",
                "activedir"
            ],
            "instance_names": "virus_total_general",
            "playbookID": "entity_enrichment_generic_test",
            "timeout": 240
        },
        {
            "integrations": [
                "FalconHost",
                "McAfee Threat Intelligence Exchange",
                "carbonblackprotection",
                "carbonblack"
            ],
            "playbookID": "search_endpoints_by_hash_-_generic_-_test",
            "timeout": 500
        },
        {
            "integrations": "Zscaler",
            "playbookID": "Zscaler Test",
            "nightly": true,
            "timeout": 500
        },
        {
            "playbookID": "DemistoUploadFileToIncident Test",
            "integrations": "Demisto REST API"
        },
        {
            "playbookID": "DemistoUploadFile Test",
            "integrations": "Demisto REST API"
        },
        {
            "playbookID": "MaxMind Test",
            "integrations": "MaxMind GeoIP2"

        },
        {
            "playbookID": "Test_Sagemaker",
            "integrations": "AWS Sagemaker"

        },
        {
            "playbookID": "Phishing test - attachment",
            "timeout": 600,
            "nightly": true,
            "integrations": [
                "EWS Mail Sender",
                "Pwned",
                "Demisto REST API",
                "Palo Alto Minemeld"
            ]
        },
        {
            "playbookID": "Phishing test - Inline",
            "timeout": 500,
            "nightly": true,
            "integrations": [
                "EWS Mail Sender",
                "Pwned",
                "Demisto REST API",
                "Palo Alto Minemeld"
            ]
        },
        {
            "playbookID": "Phishing v2 Test - Attachment",
            "timeout": 600,
            "nightly": true,
            "integrations": [
                "EWS Mail Sender",
                "Pwned",
                "Demisto REST API",
                "Palo Alto Minemeld"
            ]
        },
        {
            "playbookID": "Phishing v2 Test - Inline",
            "timeout": 500,
            "nightly": true,
            "integrations": [
                "EWS Mail Sender",
                "Pwned",
                "Demisto REST API",
                "Palo Alto Minemeld"
            ]
        },
        {
            "integrations": "duo",
            "playbookID": "DUO Test Playbook"
        },
        {
            "playbookID": "SLA Scripts - Test"
        },
        {
            "playbookID": "PcapHTTPExtractor-Test"
        },
        {
            "playbookID": "Ping Test Playbook"
        },
        {
            "playbookID": "Active Directory Test",
            "instance_names": "active_directory_query_v2",
            "integrations": "Active Directory Query v2"
        },
        {
            "integrations": "Active Directory Query v2",
            "instance_names": "active_directory_query_v2_with_port_configuration",
            "playbookID": "Active Directory Query V2 configuration with port"
        },
        {
            "integrations": "mysql",
            "playbookID": "MySQL Test"
        },
        {
            "playbookID": "Email Address Enrichment - Generic v2 - Test"
        },
        {
            "integrations": "Phishme Intelligence",
            "playbookID": "Test - PhishMe Intelligence",
            "timeout": 500
        },
        {
            "integrations": "Google Resource Manager",
            "playbookID": "GoogleResourceManager-Test",
            "timeout": 500,
            "nightly": true
        },
        {
            "integrations": "Freshdesk",
            "playbookID": "Freshdesk-Test",
            "timeout": 500,
            "nightly": true
        },
        {
            "playbookID": "Autoextract - Test"
        },
        {
            "playbookID": "FilterByList - Test"
        },
        {
            "integrations": "Kafka V2",
            "playbookID": "Kafka Test"
        },
        {
            "playbookID": "File Enrichment - Generic v2 - Test",
            "instance_names": "virus_total_private_api_general",
            "integrations": [
                "VirusTotal - Private API",
                "Cylance Protect v2"
            ]
        },
        {
            "integrations": "McAfee Active Response",
            "playbookID": "Endpoint data collection test",
            "timeout": 500
        },
        {
            "integrations": "McAfee Active Response",
            "playbookID": "MAR - Endpoint data collection test",
            "timeout": 500
        },
        {

            "integrations": "DUO Admin",
            "playbookID": "DuoAdmin API test playbook"
        },
        {
            "playbookID": "TestShowScheduledEntries"
        },
        {
            "integrations": "Symantec Advanced Threat Protection",
            "playbookID": "Symantec ATP Test"

        },
        {
            "playbookID": "CheckDockerImageAvailableTest"
        },
        {
            "playbookID": "ExtractDomainFromEmailTest"
        },
        {
            "integrations": "Threat Grid",
            "playbookID": "Test-Detonate URL - ThreatGrid"
        },
        {
            "playbookID": "Account Enrichment - Generic v2 - Test",
            "integrations": "activedir"
        },
       {
            "playbookID": "Endpoint Enrichment - Generic v2 - Test",
            "integrations": [
                "FalconHost",
                "Cylance Protect",
                "carbonblack",
                "epo",
                "activedir"
            ]
        },
        {
            "playbookID": "EmailReputationTest",
            "integrations": "Pwned"
        },
        {
            "integrations": "Symantec Deepsight Intelligence",
            "playbookID": "Symantec Deepsight Test"
        },
        {
            "playbookID": "ExtractDomainFromEmailTest"
        },
        {
            "integrations": "Snowflake",
            "playbookID": "Snowflake-Test"
        },
        {
            "integrations": "Cisco Umbrella Investigate",
            "playbookID": "Domain Enrichment - Generic v2 - Test"
        },
        {
            "integrations": "Google BigQuery",
            "playbookID": "Google BigQuery Test"
        },
        {
            "integrations": "nmap",
            "playbookID": "af2f5a99-d70b-48c1-8c25-519732b733f2"
        },
        {
            "integrations": "Zoom",
            "playbookID": "Zoom_Test"
        },
        {
            "integrations": "Palo Alto Networks Cortex",
            "playbookID": "Palo Alto Networks Cortex Test",
            "fromversion": "4.1.0"
        },
        {
            "playbookID": "IP Enrichment - Generic v2 - Test",
            "integrations": "Threat Crowd",
            "fromversion": "4.1.0"
        },
        {
            "integrations": "Cherwell",
            "playbookID": "Cherwell Example Scripts - test"
        },
        {
            "integrations": "Cherwell",
            "playbookID": "Cherwell - test"
        },
        {
            "integrations": "CarbonBlackProtectionV2",
            "playbookID": "Carbon Black Enterprise Protection V2 Test"
        },
        {
            "integrations": "Active Directory Query v2",
            "instance_names": "active_directory_query_v2",
            "playbookID": "Test ADGetUser Fails with no instances 'Active Directory Query' (old version)"
        },
        {
            "integrations": "ANYRUN",
            "playbookID": "ANYRUN-Test"
        },
        {
            "integrations": "ANYRUN",
            "playbookID": "Detonate File - ANYRUN - Test"
        },
        {
            "integrations": "ANYRUN",
            "playbookID": "Detonate URL - ANYRUN - Test"
        },
        {
<<<<<<< HEAD
            "integrations": "AWS - S3",
            "playbookID": "97393cfc-2fc4-4dfe-8b6e-af64067fc436"
=======
            "integrations": "ANYRUN",
            "playbookID": "Detonate File From URL - ANYRUN - Test"
        },
        {
            "integrations": "EclecticIQ Platform",
            "playbookID": "EclecticIQ Test"
        },
        {
            "integrations": "Google Cloud Compute",
            "playbookID": "GoogleCloudCompute-Test"
        },
        {
            "playbookID": "FormattingPerformance - Test",
            "fromversion": "5.0.0"
>>>>>>> e26629e3
        }
    ],
    "skipped_tests": {
        "domain_enrichment_generic_test": "Test is old and uses VirusTotal which has quota problems. The v2 playbook has a better test",
        "detonate_file_-_generic_test": "relevant only for v3.6",
        "url_enrichment_-_generic_test": "Deprecated playbook",
        "Lastline - testplaybook": "Checking the integration via Generic detonation playbooks, don't want to load the daily quota",
        "entity_enrichment_generic_test": "Flaky test - fails for changing reasons, requires more investigation (issue 16490)",
        "ArcSight Logger test": "Possibly outdated API calls",
        "Qualys-Test": "Test is failing on qualys-report-list not returning results, and also seems there's a proxy issue (issue 16486)",
        "Microsoft Graph Test": "DB is missing alerts to test on - in work of DevOps",
        "TruSTAR Test": "The test runs even when not supposed to, which causes its quota to run out",
        "TestDedupIncidentsByName": "skipped on purpose - this is part of the TestDedupIncidentsPlaybook - no need to execute separately as a test",
        "TestSafeBreach": "Instance configuration change causes test failure (issue 15909)",
        "Test-IsMaliciousIndicatorFound": "Unstable test (issue 15940)",
        "Test-Detonate URL - ThreatGrid": "Outdated test",
        "ip_enrichment_generic_test": "Need to check if test is valid, and the playbook is going to be deprecated now.",
        "email_test": "Old test for deprecated playbook. Need to check if test is even valid",
        "JoeSecurityTestDetonation": "command joe-download-report fails (issue 16118)",
        "af2f5a99-d70b-48c1-8c25-519732b733f2": "Added here because test existed but was not configured - need to review the test",
        "Zoom_test": "Added here because test existed but was not configured - need to review the test",
        "Test - CrowdStrike Falcon": "Test is unmockable, and has its data deleted every few weeks"
    },
    "skipped_integrations": {
      "_comment": "~~~ NO INSTANCE - will not be resolved ~~~",
        "FortiGate": "License expired, and not going to get one (issue 14723)",
        "Attivo Botsink": "no instance, not going to get it",
        "VMware": "no License, and probably not going to get it",
        "AWS Sagemaker": "License expired, and probably not going to get it",
        "Symantec MSS": "No instance, probably not going to get it (issue 15513)",
        "EclecticIQ Platform": "Instance Issues",
        "Google Cloud Compute": "Can't test yet",


      "_comment": "~~~ INSTANCE ISSUES ~~~",
        "Tufin": "Calls to instance return 502 error. @itay reached out (issue 16441)",
        "McAfee Advanced Threat Defense": "no license, issue 16909",
        "Dell Secureworks": "Instance locally installed on @liorblob PC",
        "MimecastV2": "Several issues with instance",
        "Netskope": "instance is down",
        "Farsight DNSDB": "No instance (issue 15512)",
        "Service Manager": "Expired license",
        "carbonblackprotection": "License expired",
        "icebrg": "Requires BD (issue 14312)",
        "Freshdesk": "Trial account expired",
        "Threat Grid": "instance problem (issue 16197)",
        "Kafka V2": "Can not connect to instance from remote",
        "Check Point Sandblast": "No access (issue 15948)",
        "IntSights": "Account Expired (issue #16351)",
        "Remedy AR": "getting 'Not Found' in test button",
        "XFE": "License expired",
        "RedLock": "Credentials and API problems (issue 15493)",
        "Salesforce": "User and password expired (issue 15901)",
        "RedCanary": "License expired",
        "LogRhythm": "Need to fix SOAP api",
        "ANYRUN": "No instance",
        "Snowflake": "Looks like account expired, needs looking into",

      "_comment": "~~~ UNSTABLE ~~~",
        "ServiceNow": "Instance goes to hibernate every few hours",
        "Tanium": "Instance is not stable (issue 15497)",
        "Whois": "Host periodically bans connection",
        "Tenable.sc": "unstable instance",
        "Tenable.io": "Unstable instance (issue 16115)",

      "_comment": "~~~ OTHER ~~~",
        "iDefense": "DevOps investigation",
        "RSA NetWitness Endpoint": "Instance is down, waiting for devops to rebuild",
        "BitDam": "Changes in service (issue #16247)",
        "Zoom": "Added here because test existed but was not configured - need to review the test",
        "Palo Alto Networks Cortex": "Changing the auth flow, will unskip when ready",

      "_comment": "~~~ QUOTA ISSUES ~~~",
        "Joe Security": "Monthly quota exceeded, remove from skipped on or after April 1st",
        "Google Resource Manager": "Cannot create projects because have reached alloted quota."
    },
    "nigthly_integrations": [
        "Lastline",
        "TruSTAR"
    ],
    "unmockable_integrations": {
        "Google BigQuery": "SSL problem",
        "CarbonBlackProtectionV2": "Mocking makes fetch incidents fail",
        "Palo Alto Networks Cortex": "SDK",
        "Devo": "Pending Check",
        "Jask": "Integration requires SSL",
        "CrowdstrikeFalcon": "Mock recording fails, and fails while trying to record a new recording",
        "TCPIPUtils": "Integration requires SSL",
        "Palo Alto Minemeld": "Pending check: issue 16072",
        "PagerDuty v2": "Integration requires SSL",
        "Autofocus": "JS integration, problem listed in issue 15544",
        "Panorama": "Pending check: issue 16122",
        "RTIR": "Pending check: issue 16072",
        "GRR": "Pending check: issue 16072",
        "PageDuty": "Pending check: issue 16072",
        "carbonblackliveresponse": "Pending check: issue 16072",
        "RecordedFuture": "Pending check: issue 16072",
        "AbuseIPDB": "Pending check: issue 16072",
        "FireEye HX": "Pending check: issue 16072",
        "EWS Mail Sender": "Inconsistent test (playback fails, record succeeds)",
        "EWS v2": "Inconsistent test (playback fails, record succeeds)",
        "Alexa Rank Indicator": "Integration should never use proxy",
        "Pwned": "Integration has no proxy checkbox",
        "Luminate": "Integration has no proxy checkbox",
        "dnstwist": "Integration has no proxy checkbox",
        "CVE Search": "Integration has no proxy checkbox",
        "Shodan": "Integration has no proxy checkbox",
        "Gmail": "Integration has no proxy checkbox",
        "Lastline": "JS integration, problem listed in this issue https://github.com/demisto/etc/issues/15544",
        "OpenPhish": "JS integration, problem listed in this issue https://github.com/demisto/etc/issues/15544",
        "VxStream": "JS integration, problem listed in this issue https://github.com/demisto/etc/issues/15544. Detonate URL: Large mock file.",
        "ThreatExchange": "JS integration, problem listed in this issue https://github.com/demisto/etc/issues/15544",
        "wildfire": "JS integration, problem listed in this issue https://github.com/demisto/etc/issues/15544",
        "FalconHost": "JS integration, problem listed in this issue https://github.com/demisto/etc/issues/15544",
        "VirusTotal": "JS integration, problem listed in this issue https://github.com/demisto/etc/issues/15544",
        "VirusTotal - Private API": "Issues with proxy name and default values",
        "carbonblack-v2": "JS integration, problem listed in this issue https://github.com/demisto/etc/issues/15544",
        "PhishTank": "Pending merge of branch proxy-unsecure-checks",
        "Cisco Meraki": "Pending merge of branch proxy-unsecure-checks",
        "epo": "Pending merge of branch proxy-unsecure-checks",
        "FalconIntel": "Pending merge of branch proxy-unsecure-checks",
        "ipinfo": "Pending merge of branch proxy-unsecure-checks",
        "RSA NetWitness Packets and Logs": "Pending merge of branch proxy-unsecure-checks",
        "SNDBOX": "Pending merge of branch proxy-unsecure-checks",
        "GoogleSafeBrowsing": "Pending merge of branch proxy-unsecure-checks",
        "BigFix": "Pending merge of branch proxy-unsecure-checks",
        "Cisco Umbrella Investigate": "Pending merge of branch proxy-unsecure-checks",
        "InfoArmor VigilanteATI": "Pending merge of branch proxy-unsecure-checks",
        "Rapid7 Nexpose": "Pending merge of branch proxy-unsecure-checks",
        "urlscan.io": "Pending merge of branch proxy-unsecure-checks",
        "Threat Grid": "Pending merge of branch proxy-unsecure-checks",
        "OTRS": "Pending merge of branch proxy-unsecure-checks",
        "McAfee Advanced Threat Defense": "Pending merge of branch proxy-unsecure-checks",
        "Preempt": "Insecure has a non empty default value, will require fixing and merging",
        "Cybereason": "Insecure has a non empty default value, will require fixing and merging",
        "Cuckoo Sandbox": "Proxy has a non empty default value, will require fixing and merging",
        "Phishme Intelligence": "Proxy has a non empty default value, will require fixing and merging",
        "HashiCorp Vault": "Test fails with mock - need to test without mock",
        "google": "'unsecure' parameter not working",
        "Check Point Sandblast": "Test fails with mock - need to test without mock",
        "Anomali ThreatStream": "'proxy' parameter not working",
        "Active Directory Query v2": "Checking",
        "MaxMind GeoIP2": "Checking",
        "AlphaSOC Wisdom": "Checking",
        "Phish.AI": "Checking",
        "jira": "Checking",
        "ArcSight ESM v2": "Checking",
        "Cylance Protect": "Checking",
        "ReversingLabs A1000": "Checking",
        "ReversingLabs Titanium Cloud": "No Unsecure checkbox. proxy trying to connect when disabled.",
        "Cylance Protect v2": "Checking",
        "SafeBreach": "Checking",
        "Symantec Endpoint Protection V2": "Checking",
        "McAfee ESM-v10": "Checking",
        "Salesforce": "Checking",
        "okta": "Checking",
        "WhatsMyBrowser": "Checking",
        "Check Point": "Checking",
        "Awake Security": "Checking",
        "CIRCL": "Checking",
        "Thinkst Canary": "Checking",
        "Cymon": "Checking",
        "SplunkPy": "Checking",
        "Symantec Advanced Threat Protection": "Checking",
        "ProtectWise": "Nightly - Checking",
        "Tenable.io": "Nightly - Checking",
        "google-vault": "Nightly - Checking",
        "Intezer": "Nightly - Checking",
        "RSA Archer": "Nightly - Checking",
        "McAfee NSM": "Nightly - Checking",
        "Forcepoint": "Nightly - Checking",
        "RedCanary": "Nightly - Checking",
        "Whois": "Integration socks proxy on tcp connection not http/s",
        "SCADAfence CNM": "might be dynamic test",
        "Recorded Future": "might be dynamic test",
        "QRadar": "might be dynamic test",
        "Centreon": "might be dynamic test",
        "Cisco pxGrid ISE": "might be dynamic test",
        "RSA NetWitness v11.1": "might be dynamic test",
        "Signal Sciences WAF": "error with certificate",
        "Zscaler": "might be dynamic test",
        "Skyformation": "Failure to connect to proxy",
        "Remedy AR": "Failure to connect to proxy",
        "Snowflake": "Trust any cert not working: issue #16572",
        "Google Cloud Compute": "checking",
        "jira-v2": "inconsistent test (uploads randomly generated file each time)",
        "Microsoft Graph User": "checking",
        "Cherwell": "HTTPConnectionPool(host='172.17.0.1', port=9997): Max retries exceeded with url: (Caused by ProxyError('Cannot connect to proxy",
        "DUO Admin": "Missing proxy and trust any cert option #16893"
    }
}<|MERGE_RESOLUTION|>--- conflicted
+++ resolved
@@ -1350,25 +1350,24 @@
             "playbookID": "Detonate URL - ANYRUN - Test"
         },
         {
-<<<<<<< HEAD
+            "integrations": "ANYRUN",
+            "playbookID": "Detonate File From URL - ANYRUN - Test"
+        },
+        {
+            "integrations": "EclecticIQ Platform",
+            "playbookID": "EclecticIQ Test"
+        },
+        {
+            "integrations": "Google Cloud Compute",
+            "playbookID": "GoogleCloudCompute-Test"
+        },
+        {
+            "playbookID": "FormattingPerformance - Test",
+            "fromversion": "5.0.0"
+        },
+        {
             "integrations": "AWS - S3",
             "playbookID": "97393cfc-2fc4-4dfe-8b6e-af64067fc436"
-=======
-            "integrations": "ANYRUN",
-            "playbookID": "Detonate File From URL - ANYRUN - Test"
-        },
-        {
-            "integrations": "EclecticIQ Platform",
-            "playbookID": "EclecticIQ Test"
-        },
-        {
-            "integrations": "Google Cloud Compute",
-            "playbookID": "GoogleCloudCompute-Test"
-        },
-        {
-            "playbookID": "FormattingPerformance - Test",
-            "fromversion": "5.0.0"
->>>>>>> e26629e3
         }
     ],
     "skipped_tests": {
