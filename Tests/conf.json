--- conflicted
+++ resolved
@@ -33,13 +33,13 @@
             "playbookID": "Archer-Test-Playbook"
         },
         {
-<<<<<<< HEAD
+
             "name": "jira",
             "playbookID": "Jira-Test"
-=======
+        },
+        {
             "name": "XFE",
             "playbookID": "XFE Test"
->>>>>>> 0de00617
         }
     ]
 }