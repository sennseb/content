--- conflicted
+++ resolved
@@ -3,13 +3,10 @@
     "testInterval": 20,
     "tests": [
         {
-<<<<<<< HEAD
             "integrations": "Azure Sentinel",
             "playbookID": "TestAzureSentinelPlaybook"
         },
         {
-=======
->>>>>>> be07ef0b
             "integrations": "Tanium Threat Response",
             "playbookID": "Tanium Threat Response Test"
         },
