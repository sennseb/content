--- conflicted
+++ resolved
@@ -16,12 +16,9 @@
 DEMISTO_PACK_SIGNATURE_UTIL_PATH="./signDirectory"
 echo ${DEMISTO_PACK_SIGNATURE_UTIL_PATH} > demisto_pack_sig_util_path
 
-<<<<<<< HEAD
-=======
 DEMISTO_PACK_SIGNATURE_KEY_PATH="./signKey"
 echo ${DEMISTO_PACK_SIGNATURE_KEY_PATH} > demisto_pack_sig_key_path
 
->>>>>>> bc155df8
 # download configuration files from github repo
 wget --header "Accept: application/vnd.github.v3.raw" --header "Authorization: token $GITHUB_TOKEN" -O ./test_configuration.zip "https://github.com/demisto/content-test-conf/archive/$CIRCLE_BRANCH.zip" --no-check-certificate -q
 if [ "$?" != "0" ]; then
@@ -32,10 +29,7 @@
     cp -r ./content-test-conf-master/demisto.lic $DEMISTO_LIC_PATH
     cp -r ./content-test-conf-master/conf.json $SECRET_CONF_PATH
     cp -r ./content-test-conf-master/signDirectory $DEMISTO_PACK_SIGNATURE_UTIL_PATH
-<<<<<<< HEAD
-=======
     cp -r ./content-test-conf-master/signKey DEMISTO_PACK_SIGNATURE_KEY_PATH
->>>>>>> bc155df8
     cat >> "$DEMISTO_SEVERCONF_PATH" <<-EOF
 {
   "Server": {
@@ -65,10 +59,7 @@
     cp -r ./content-test-conf-$CIRCLE_BRANCH/conf.json $SECRET_CONF_PATH
     cp -r ./content-test-conf-$CIRCLE_BRANCH/server.conf $DEMISTO_SEVERCONF_PATH
     cp -r ./content-test-conf-$CIRCLE_BRANCH/signDirectory $DEMISTO_PACK_SIGNATURE_UTIL_PATH
-<<<<<<< HEAD
-=======
     cp -r ./content-test-conf-$CIRCLE_BRANCH/signKey DEMISTO_PACK_SIGNATURE_KEY_PATH
->>>>>>> bc155df8
     if [ -n "${NIGHTLY}" ]
       then
         cp -r ./content-test-conf-$CIRCLE_BRANCH/nightly_instance.json instance.json
