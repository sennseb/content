--- conflicted
+++ resolved
@@ -447,9 +447,6 @@
 - contextPath: DBotScore.Score
   description: The DBot score
   type: number
-<<<<<<< HEAD
-=======
 releaseNotes: "Adjusted versioning"
->>>>>>> 6ad16037
 tests:
   - no test - each enrichment sub-playbook has or will have its own test