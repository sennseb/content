## [Unreleased]
<<<<<<< HEAD
    - Highlighting is changed to be performed on the original text, unlike the previous version which used the tokenized text.
=======
 - Support min text length argument
 - Add argument that allows not to return error when there is no prediction 

>>>>>>> f7e87e79

## [19.11.0] - 2019-11-12
    - <|MERGE_RESOLUTION|>--- conflicted
+++ resolved
@@ -1,11 +1,8 @@
 ## [Unreleased]
-<<<<<<< HEAD
     - Highlighting is changed to be performed on the original text, unlike the previous version which used the tokenized text.
-=======
- - Support min text length argument
- - Add argument that allows not to return error when there is no prediction 
+    - Support min text length argument
+    - Add argument that allows not to return error when there is no prediction
 
->>>>>>> f7e87e79
 
 ## [19.11.0] - 2019-11-12
     - 