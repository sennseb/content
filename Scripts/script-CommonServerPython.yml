commonfields:
  id: CommonServerPython
  version: -1
name: CommonServerPython
script: |-
  # Common functions script
  # =======================
  # This script will be appended to each server script before being executed.
  # Please notice that to add custom common code, add it to the CommonServerUserPython script
  from datetime import datetime, timedelta
  import time
  import json
  import optparse
  import sys
  import os
  import re
  from collections import OrderedDict

  import xml.etree.cElementTree as ET

  IS_PY3 = sys.version_info[0] == 3
  STRING_TYPES = (str, bytes) if IS_PY3 else (str, unicode)

  entryTypes = {'note': 1, 'downloadAgent': 2, 'file': 3, 'error': 4, 'pinned': 5, 'userManagement': 6, 'image': 7, 'plagroundError': 8, 'entryInfoFile': 9, 'map': 15}
  formats = {'html': 'html', 'table': 'table', 'json': 'json', 'text': 'text', 'dbotResponse': 'dbotCommandResponse', 'markdown': 'markdown'}
  brands = {'xfe': 'xfe', 'vt': 'virustotal', 'wf': 'WildFire', 'cy': 'cylance', 'cs': 'crowdstrike-intel'}
  providers = {'xfe': 'IBM X-Force Exchange', 'vt': 'VirusTotal', 'wf': 'WildFire', 'cy': 'Cylance', 'cs': 'CrowdStrike'}
  thresholds = {'xfeScore': 4, 'vtPositives': 10, 'vtPositiveUrlsForIP': 30}
  dbotscores = {'Critical': 4, 'High': 3, 'Medium': 2,'Low': 1, 'Unknown': 0, 'Informational': 0.5}

  def urljoin(url, suffix=""):
      """
          Will join url and its suffix

          Example:
          "https://google.com/", "/"   => "https://google.com/"
          "https://google.com", "/"   => "https://google.com/"
          "https://google.com", "api"   => "https://google.com/api"
          "https://google.com", "/api"  => "https://google.com/api"
          "https://google.com/", "api"  => "https://google.com/api"
          "https://google.com/", "/api" => "https://google.com/api"

          :type url: ``string``
          :param url: URL string (required)

          :type suffix: ``string``
          :param suffix: the second part of the url

          :rtype: ``string``
          :return: Full joined url
      """
      if url[-1:] != "/":
          url = url + "/"

      if suffix.startswith("/"):
          suffix = suffix[1:]
          return url + suffix

      return url + suffix


  def positiveUrl(entry):
      """
         Checks if the given entry from a URL reputation query is positive (known bad) (deprecated)

         :type entry: ``dict``
         :param entry: URL entry (required)

         :return: True if bad, false otherwise
         :rtype: ``bool``
      """
      if entry['Type'] != entryTypes['error'] and entry['ContentsFormat'] == formats['json']:
          if entry['Brand'] == brands['xfe']:
              return demisto.get(entry, 'Contents.url.result.score') > thresholds['xfeScore']
          if entry['Brand'] == brands['vt']:
              return demisto.get(entry, 'Contents.positives') > thresholds['vtPositives']
          if entry['Brand'] == brands['cs'] and demisto.get(entry, 'Contents'):
              c = demisto.get(entry, 'Contents')[0]
              return demisto.get(c, 'indicator') and demisto.get(c, 'malicious_confidence') in ['high', 'medium']
      return False


  def positiveFile(entry):
      """
         Checks if the given entry from a file reputation query is positive (known bad) (deprecated)

         :type entry: ``dict``
         :param entry: File entry (required)

         :return: True if bad, false otherwise
         :rtype: ``bool``
      """
      if entry['Type'] != entryTypes['error'] and entry['ContentsFormat'] == formats['json']:
          if entry['Brand'] == brands['xfe'] and (demisto.get(entry, 'Contents.malware.family') or demisto.gets(entry, 'Contents.malware.origins.external.family')):
              return True
          if entry['Brand'] == brands['vt']:
              return demisto.get(entry, 'Contents.positives') > thresholds['vtPositives']
          if entry['Brand'] == brands['wf']:
              return demisto.get(entry, 'Contents.wildfire.file_info.malware') == 'yes'
          if entry['Brand'] == brands['cy'] and demisto.get(entry, 'Contents'):
              contents = demisto.get(entry, 'Contents')
              k = contents.keys()
              if k and len(k) > 0:
                  v = contents[k[0]]
                  if v and demisto.get(v, 'generalscore'):
                      return v['generalscore'] < -0.5
          if entry['Brand'] == brands['cs'] and demisto.get(entry, 'Contents'):
              c = demisto.get(entry, 'Contents')[0]
              return demisto.get(c, 'indicator') and demisto.get(c, 'malicious_confidence') in ['high', 'medium']
      return False


  def vtCountPositives(entry):
      """
         Counts the number of detected URLs in the entry

         :type entry: ``dict``
         :param entry: Demisto entry (required)

         :return: The number of detected URLs
         :rtype: ``int``
      """
      positives = 0
      if demisto.get(entry, 'Contents.detected_urls'):
          for detected in demisto.get(entry, 'Contents.detected_urls'):
              if demisto.get(detected, 'positives') > thresholds['vtPositives']:
                  positives += 1
      return positives


  def positiveIp(entry):
      """
         Checks if the given entry from a file reputation query is positive (known bad) (deprecated)

         :type entry: ``dict``
         :param entry: IP entry (required)

         :return: True if bad, false otherwise
         :rtype: ``bool``
      """
      if entry['Type'] != entryTypes['error'] and entry['ContentsFormat'] == formats['json']:
          if entry['Brand'] == brands['xfe']:
              return demisto.get(entry, 'Contents.reputation.score') > thresholds['xfeScore']
          if entry['Brand'] == brands['vt'] and demisto.get(entry, 'Contents.detected_urls'):
              return vtCountPositives(entry) > thresholds['vtPositiveUrlsForIP']
          if entry['Brand'] == brands['cs'] and demisto.get(entry, 'Contents'):
              c = demisto.get(entry, 'Contents')[0]
              return demisto.get(c, 'indicator') and demisto.get(c, 'malicious_confidence') in ['high', 'medium']
      return False


  def formatEpochDate(t):
      """
         Convert a time expressed in seconds since the epoch to a string representing local time

         :type t: ``int``
         :param t: Time represented in seconds (required)

         :return: A string representing local time
         :rtype: ``str``
      """
      if t:
          return time.ctime(t)
      return ''


  def compareDates(date1, date2, dateFormat):
      """
         Compares two dates and returns the delta.
         If instead of date passed string 'now' then it will be compared to current time.
         Date format must be according to python date formats: https://docs.python.org/2/library/datetime.html

         :type date1: ``int`` or ``str``
         :param date1: First date to be compared (required)

         :type date2: ``int`` or ``str``
         :param date2: Second date tobe compared (required)

         :return: The delta of the two dates
         :rtype: ``int``
      """
      first = None
      if date1 == 'now':
          first = datetime.now(tzlocal())
      elif isinstance(date1, basestring):
          first = parse(date1)

      second = None
      if date2 == 'now':
          second = datetime.now(tzlocal())
      elif isinstance(date2, basestring):
          second = parse(date2)
      delta = first - second

      return delta


  def shortCrowdStrike(entry):
      """
         Display CrowdStrike Intel results in Markdown (deprecated)

         :type entry: ``dict``
         :param entry: CrowdStrike result entry (required)

         :return: A Demisto entry containing the shortened CrowdStrike info
         :rtype: ``dict``
      """
      if entry['Type'] != entryTypes['error'] and entry['ContentsFormat'] == formats['json']:
          if entry['Brand'] == brands['cs'] and demisto.get(entry, 'Contents'):
              c = demisto.get(entry, 'Contents')[0]
              csRes = '## CrowdStrike Falcon Intelligence'
              csRes += '\n\n### Indicator - ' + demisto.gets(c, 'indicator')
              labels = demisto.get(c, 'labels')
              if labels:
                  csRes += '\n### Labels'
                  csRes += '\nName|Created|Last Valid'
                  csRes += '\n----|-------|----------'
                  for label in labels:
                      csRes += '\n' + demisto.gets(label, 'name') + '|' + formatEpochDate(demisto.get(label, 'created_on')) + '|' + formatEpochDate(demisto.get(label, 'last_valid_on'))
              relations = demisto.get(c, 'relations')
              if relations:
                  csRes += '\n### Relations'
                  csRes += '\nIndicator|Type|Created|Last Valid'
                  csRes += '\n---------|----|-------|----------'
                  for r in relations:
                      csRes += '\n' + demisto.gets(r, 'indicator') + '|' + demisto.gets(r, 'type') + '|' + formatEpochDate(demisto.get(label, 'created_date')) + '|' + formatEpochDate(demisto.get(label, 'last_valid_date'))
              return {'ContentsFormat': formats['markdown'], 'Type': entryTypes['note'], 'Contents': csRes}
      return entry


  def shortUrl(entry):
      """
         Formats a URL reputation entry into a short table (deprecated)

         :type entry: ``dict``
         :param entry: URL result entry (required)

         :return: A Demisto entry containing the shortened URL info
         :rtype: ``dict``
      """
      if entry['Type'] != entryTypes['error'] and entry['ContentsFormat'] == formats['json']:
          c = entry['Contents']
          if entry['Brand'] == brands['xfe']:
              return {'ContentsFormat': formats['table'], 'Type': entryTypes['note'], 'Contents': {
                  'Country': c['country'], 'MalwareCount': demisto.get(c, 'malware.count'),
                  'A': demisto.gets(c, 'resolution.A'), 'AAAA': demisto.gets(c, 'resolution.AAAA'),
                  'Score': demisto.get(c, 'url.result.score'), 'Categories': demisto.gets(c, 'url.result.cats'),
                  'URL': demisto.get(c, 'url.result.url'), 'Provider': providers['xfe'], 'ProviderLink': 'https://exchange.xforce.ibmcloud.com/url/' + demisto.get(c, 'url.result.url')}}
          if entry['Brand'] == brands['vt']:
              return {'ContentsFormat': formats['table'], 'Type': entryTypes['note'], 'Contents': {
                  'ScanDate': c['scan_date'], 'Positives': c['positives'], 'Total': c['total'],
                  'URL': c['url'], 'Provider': providers['vt'], 'ProviderLink': c['permalink']}}
          if entry['Brand'] == brands['cs'] and demisto.get(entry, 'Contents'):
              return shortCrowdStrike(entry)
      return {'ContentsFormat': 'text', 'Type': 4, 'Contents': 'Unknown provider for result: ' + entry['Brand']}


  def shortFile(entry):
      """
         Formats a file reputation entry into a short table (deprecated)

         :type entry: ``dict``
         :param entry: File result entry (required)

         :return: A Demisto entry containing the shortened file info
         :rtype: ``dict``
      """
      if entry['Type'] != entryTypes['error'] and entry['ContentsFormat'] == formats['json']:
          c = entry['Contents']
          if entry['Brand'] == brands['xfe']:
              cm = c['malware']
              return {'ContentsFormat': formats['table'], 'Type': entryTypes['note'], 'Contents': {
                  'Family': cm['family'], 'MIMEType': cm['mimetype'], 'MD5': cm['md5'][2:] if 'md5' in cm else '',
                  'CnCServers': demisto.get(cm, 'origins.CncServers.count'), 'DownloadServers': demisto.get(cm, 'origins.downloadServers.count'),
                  'Emails': demisto.get(cm, 'origins.emails.count'), 'ExternalFamily': demisto.gets(cm, 'origins.external.family'),
                  'ExternalCoverage': demisto.get(cm, 'origins.external.detectionCoverage'), 'Provider': providers['xfe'],
                  'ProviderLink': 'https://exchange.xforce.ibmcloud.com/malware/' + cm['md5'].replace('0x', '')}}
          if entry['Brand'] == brands['vt']:
              return {'ContentsFormat': formats['table'], 'Type': entryTypes['note'], 'Contents': {
                  'Resource': c['resource'], 'ScanDate': c['scan_date'], 'Positives': c['positives'],
                  'Total': c['total'], 'SHA1': c['sha1'], 'SHA256': c['sha256'], 'Provider': providers['vt'], 'ProviderLink': c['permalink']}}
          if entry['Brand'] == brands['wf']:
              c = demisto.get(entry, 'Contents.wildfire.file_info')
              if c:
                  return {'Contents': {'Type': c['filetype'], 'Malware': c['malware'], 'MD5': c['md5'], 'SHA256': c['sha256'], 'Size': c['size'], 'Provider': providers['wf']},
                          'ContentsFormat': formats['table'], 'Type': entryTypes['note']}
          if entry['Brand'] == brands['cy'] and demisto.get(entry, 'Contents'):
              contents = demisto.get(entry, 'Contents')
              k = contents.keys()
              if k and len(k) > 0:
                  v = contents[k[0]]
                  if v and demisto.get(v, 'generalscore'):
                      return {'Contents': {'Status': v['status'], 'Code': v['statuscode'], 'Score': v['generalscore'], 'Classifiers': str(v['classifiers']), 'ConfirmCode': v['confirmcode'], 'Error': v['error'], 'Provider': providers['cy']},
                              'ContentsFormat': formats['table'], 'Type': entryTypes['note']}
          if entry['Brand'] == brands['cs'] and demisto.get(entry, 'Contents'):
              return shortCrowdStrike(entry)
      return {'ContentsFormat': formats['text'], 'Type': entryTypes['error'], 'Contents': 'Unknown provider for result: ' + entry['Brand']}


  def shortIp(entry):
      """
         Formats an ip reputation entry into a short table (deprecated)

         :type entry: ``dict``
         :param entry: IP result entry (required)

         :return: A Demisto entry containing the shortened IP info
         :rtype: ``dict``
      """
      if entry['Type'] != entryTypes['error'] and entry['ContentsFormat'] == formats['json']:
          c = entry['Contents']
          if entry['Brand'] == brands['xfe']:
              cr = c['reputation']
              return {'ContentsFormat': formats['table'], 'Type': entryTypes['note'], 'Contents': {
                  'IP': cr['ip'], 'Score': cr['score'], 'Geo': str(cr['geo']), 'Categories': str(cr['cats']),
                  'Provider': providers['xfe']}}
          if entry['Brand'] == brands['vt']:
              return {'ContentsFormat': formats['table'], 'Type': entryTypes['note'], 'Contents': {'Positive URLs': vtCountPositives(entry), 'Provider': providers['vt']}}
          if entry['Brand'] == brands['cs'] and demisto.get(entry, 'Contents'):
              return shortCrowdStrike(entry)
      return {'ContentsFormat': formats['text'], 'Type': entryTypes['error'], 'Contents': 'Unknown provider for result: ' + entry['Brand']}


  def shortDomain(entry):
      """
         Formats a domain reputation entry into a short table (deprecated)

         :type entry: ``dict``
         :param entry: Domain result entry (required)

         :return: A Demisto entry containing the shortened domain info
         :rtype: ``dict``
      """
      if entry['Type'] != entryTypes['error'] and entry['ContentsFormat'] == formats['json']:
          if entry['Brand'] == brands['vt']:
              return {'ContentsFormat': formats['table'], 'Type': entryTypes['note'], 'Contents': {'Positive URLs': vtCountPositives(entry), 'Provider': providers['vt']}}
      return {'ContentsFormat': formats['text'], 'Type': entryTypes['error'], 'Contents': 'Unknown provider for result: ' + entry['Brand']}


  def get_error(execute_command_result):
      """
          execute_command_result must contain error entry - check the result first with is_error function
          if there is no error entry in the result then it will raise an Exception

          :type execute_command_result: ``dict`` or  ``list``
          :param execute_command_result: result of demisto.executeCommand()

          :return: Error message extracted from the demisto.executeCommand() result
          :rtype: ``string``
      """

      if not is_error(execute_command_result):
          raise ValueError("execute_command_result has no error entry. before using get_error use is_error")

      if isinstance(execute_command_result, dict):
          return execute_command_result['Contents']

      error_messages = []
      for entry in execute_command_result:
          is_error_entry = type(entry) == dict and entry['Type'] == entryTypes['error']
          if is_error_entry:
              error_messages.append(entry['Contents'])

      return '\n'.join(error_messages)


  def is_error(execute_command_result):
      """
          Check if the given execute_command_result has an error entry

          :type execute_command_result: ``dict`` or ``list``
          :param execute_command_result: Demisto entry (required) or result of demisto.executeCommand()

          :return: True if the execute_command_result has an error entry, false otherwise
          :rtype: ``bool``
      """
      if execute_command_result is None:
          return False

      if isinstance(execute_command_result, list):
          if len(execute_command_result) > 0:
              for entry in execute_command_result:
                  if type(entry) == dict and entry['Type'] == entryTypes['error']:
                      return True

      return type(execute_command_result) == dict and execute_command_result['Type'] == entryTypes['error']


  isError = is_error


  def FormatADTimestamp(ts):
      """
         Formats an Active Directory timestamp into human readable time representation

         :type ts: ``int``
         :param ts: The timestamp to be formatted (required)

         :return: A string represeting the time
         :rtype: ``str``
      """
      return ( datetime(year=1601, month=1, day=1) + timedelta(seconds = int(ts)/10**7) ).ctime()


  def PrettifyCompactedTimestamp(x):
      """
         Formats a compacted timestamp string into human readable time representation

         :type x: ``str``
         :param x: The timestamp to be formatted (required)

         :return: A string represeting the time
         :rtype: ``str``
      """
      return '%s-%s-%sT%s:%s:%s' % (x[:4], x[4:6], x[6:8], x[8:10], x[10:12], x[12:])


  def NormalizeRegistryPath(strRegistryPath):
      """
         Normalizes a registry path string

         :type strRegistryPath: ``str``
         :param strRegistryPath: The registry path (required)

         :return: The normalized string
         :rtype: ``str``
      """
      dSub = {
          'HKCR' : 'HKEY_CLASSES_ROOT',
          'HKCU' : 'HKEY_CURRENT_USER',
          'HKLM' : 'HKEY_LOCAL_MACHINE',
          'HKU' : 'HKEY_USERS',
          'HKCC' : 'HKEY_CURRENT_CONFIG',
          'HKPD' : 'HKEY_PERFORMANCE_DATA'
      }
      for k in dSub:
          if strRegistryPath[:len(k)] == k:
              return dSub[k] + strRegistryPath[len(k):]

      return strRegistryPath


  def scoreToReputation(score):
      """
         Converts score (in number format) to human readable reputation format

         :type score: ``int``
         :param score: The score to be formatted (required)

         :return: The formatted score
         :rtype: ``str``
      """
      to_str = {
          4 : 'Critical',
          3 : 'Bad',
          2 : 'Suspicious',
          1 : 'Good',
          0.5 : 'Informational',
          0 : 'Unknown'
      }
      return to_str.get(score, 'None')


  class IntegrationLogger(object):
      """
        a logger for python integrations:
        use LOG(<message>) to add a record to the logger (message can be any object with __str__)
        use LOG.print_log() to display all records in War-Room and server log.

        :type message: ``str``
        :param message: The message to be logged

        :return: No data returned
        :rtype: ``None``
      """
      def __init__(self, ):
          self.messages = []


      def __call__(self, message):
          self.messages.append('%s' % (message, ))


      def print_log(self, verbose=False):
          if self.messages:
              text = 'Full Integration Log:\n' + '\n'.join(self.messages)
              if verbose:
                  demisto.log(text)
              demisto.info(text)
              self.messages = []


  """
  a logger for python integrations:
  use LOG(<message>) to add a record to the logger (message can be any object with __str__)
  use LOG.print_log() to display all records in War-Room and server log.
  """
  LOG = IntegrationLogger()


  def formatAllArgs(args, kwds):
      """
      makes a nice string representation of all the arguments

      :type args: ``list``
      :param args: function arguments (required)

      :type kwds: ``dict``
      :param kwds: function keyword arguments (required)

      :return: string representation of all the arguments
      :rtype: ``string``
      """
      allargs = [repr(a) for a in args]
      for key,item in kwds.items():
          allargs.append('{}={}'.format(key, item))
      formattedArgs = ', '.join(allargs)

      return formattedArgs


  def logger(func):
      """
      decorator function to log the function call using LOG

      :type func: ``function``
      :param func: function to call (required)

      :return: returns the func return value.
      :rtype: ``any``
      """
      def func_wrapper(*args, **kwargs):
          LOG('calling {}({})'.format(func.func_name, formatAllArgs(args, kwargs)))
          return func(*args, **kwargs)

      return func_wrapper


  def formatCell(data, is_pretty=True):
      """
         Convert a given object to md while decending multiple levels

         :type data: ``str`` or ``list``
         :param data: The cell content (required)

         :type is_pretty: ``bool``
         :param is_pretty: Should cell content be prettified (default is True)

         :return: The formatted cell content as a string
         :rtype: ``str``
      """
      l_format = '\n' if is_pretty else ''
      if isinstance(data, STRING_TYPES):
          return data
      elif isinstance(data, dict):
          return '\n'.join(['{}: {}'.format(k, flattenCell(v, is_pretty)) for k, v in data.items()])
      else:
          return flattenCell(data, is_pretty)


  def flattenCell(data, is_pretty=True):
      """
         Flattens a markdown table cell content into a single string

         :type data: ``str`` or ``list``
         :param data: The cell content (required)

         :type is_pretty: ``bool``
         :param is_pretty: Should cell content be pretified (default is True)

         :return: A sting representation of the cell content
         :rtype: ``str``
      """
      indent = 4 if is_pretty else None
      if isinstance(data, STRING_TYPES):
          return data
      elif isinstance(data, list):
          string_list = []
          for d in data:
              try:
                  string_list.append(str(d))
              except UnicodeEncodeError:
                  string_list.append(d.encode('utf-8'))

          return ',\n'.join(string_list)
      else:
          return json.dumps(data, indent=indent, ensure_ascii=False)


  def FormatIso8601(t):
      """
         Convert a time expressed in seconds to ISO 8601 time format string

         :type t: ``int``
         :param t: Time expressed in seconds (required)

         :return: An ISO 8601 time format string
         :rtype: ``str``
      """
      return t.strftime("%Y-%m-%dT%H:%M:%S")


  def argToList(arg, separator=','):
      """
         Converts a string representation of args to a python list

         :type arg: ``str`` or ``list``
         :param arg: Args to be converted (required)

         :type separator: ``str``
         :param separator: A string separator to separate the strings, the default is a comma.

         :return: A python list of args
         :rtype: ``list``
      """
      if not arg:
          return []
      if isinstance(arg, list):
          return arg
      if isinstance(arg, STRING_TYPES):
          if arg[0] == '[' and arg[-1] == ']':
              return json.loads(arg)
          return [s.strip() for s in arg.split(separator)]
      return arg


  def appendContext(key, data, dedup=False):
      """
         Append data to the investigation context

         :type key: ``str``
         :param key: The context path (required)

         :type data: ``any``
         :param data: Data to be added to the context (required)

         :type dedup: ``bool``
         :param dedup: True if de-duplication is required. Default is False.

         :return: No data returned
         :rtype: ``None``
      """
      if not data:
        return
      existing = demisto.get(demisto.context(), key)
      if existing:
          strBased = isinstance(data, STRING_TYPES) and isinstance(existing, STRING_TYPES)
          if strBased:
              data = data.split(',')
              existing = existing.split(',')
          newVal = data + existing
          if dedup:
              newVal = list(set(newVal))
          if strBased:
              newVal = ','.join(newVal)
          demisto.setContext(key, newVal)
      else:
          demisto.setContext(key, data)


  def tableToMarkdown(name, t, headers=None, headerTransform=None, removeNull=False, metadata=None):
      """
         Converts a demisto table in JSON form to a Markdown table

         :type name: ``str``
         :param name: The name of the table (required)

         :type t: ``dict`` or ``list``
         :param t: The JSON table - List of dictionaries with the same keys or a single dictionary (required)

         :type headers: ``list`` or ``string``
         :keyword headers: A list of headers to be presented in the output table (by order). If string will be passed then table will have single header. Default will include all available headers.

         :type headerTransform: ``function``
         :keyword headerTransform: A function that formats the original data headers (optional)

         :type removeNull: ``bool``
         :keyword removeNull: Remove empty columns from the table. Deafult is False

         :type metadata: ``str``
         :param metadata: Metadata about the table contents

         :return: A string representation of the markdown table
         :rtype: ``str``
      """

      mdResult = ''
      if name:
          mdResult = '### ' + name + '\n'

      if metadata:
          mdResult += metadata + '\n'

      if not t or len(t) == 0:
          mdResult += '**No entries.**\n'
          return mdResult

      if not isinstance(t, list):
          t = [t]

      if headers and isinstance(headers, STRING_TYPES):
          headers = [headers]

      if not isinstance(t[0], dict):
          # the table cotains only simple objects (strings, numbers)
          # should be only one header
          if headers and len(headers) > 0:
              header = headers[0]
              t = map(lambda item: dict((h, item) for h in [header]), t)
          else:
              raise Exception("Missing headers param for tableToMarkdown. Example: headers=['Some Header']")

      # in case of headers was not provided (backward compatibility)
      if not headers:
          headers = list(t[0].keys())

      if removeNull:
          headers_aux = headers[:]
          for header in headers_aux:
              if all(obj.get(header) in ('', None, [], {}) for obj in t):
                  headers.remove(header)

      if t and len(headers) > 0:
          newHeaders = []
          if headerTransform is None:
              headerTransform = lambda s: s
          for header in headers:
              newHeaders.append(headerTransform(header))
          mdResult += '|'
          if len(newHeaders) == 1:
              mdResult += newHeaders[0]
          else:
              mdResult += '|'.join(newHeaders)
          mdResult += '|\n'
          sep = '---'
          mdResult += '|' + '|'.join([sep] * len(headers)) + '|\n'
          for entry in t:
              vals = [stringEscapeMD((formatCell(entry.get(h, ''), False) if entry.get(h) is not None else ''), True, True) for h in headers]
              mdResult += '|'
              if len(vals) == 1:
                  mdResult += vals[0]
              else:
                  mdResult += '|'.join(vals)
              mdResult += '|\n'

      else:
          mdResult += '**No entries.**\n'

      return mdResult


  tblToMd = tableToMarkdown


  def createContextSingle(obj, id=None, keyTransform=None, removeNull=False):
      """
          Recieves a dict with flattened key values, and converts them into nested dicts

          :type data: ``dict`` or ``list``
          :param data: The data to be added to the context (required)

          :type id: ``str``
          :keyword id: The ID of the context entry

          :type keyTransform: ``function``
          :keyword keyTransform: A formatting function for the markdown table headers

          :type removeNull: ``bool``
          :keyword removeNull: True if empty columns should be removed, false otherwise

          :return: The converted context list
          :rtype: ``list``
      """
      res = {}
      if keyTransform is None:
          keyTransform = lambda s: s
      keys = obj.keys()
      for key in keys:
          if removeNull and obj[key] in ('', None, [], {}):
              continue
          values = key.split('.')
          current = res
          for v in values[:-1]:
              current.setdefault(v, {})
              current = current[v]
          current[keyTransform(values[-1])] = obj[key]

      if id is not None:
          res.setdefault('ID', id)

      return res


  def createContext(data, id=None, keyTransform=None, removeNull=False):
      """
          Recieves a dict with flattened key values, and converts them into nested dicts

          :type data: ``dict`` or ``list``
          :param data: The data to be added to the context (required)

          :type id: ``str``
          :keyword id: The ID of the context entry

          :type keyTransform: ``function``
          :keyword keyTransform: A formatting function for the markdown table headers

          :type removeNull: ``bool``
          :keyword removeNull: True if empty columns should be removed, false otherwise

          :return: The converted context list
          :rtype: ``list``
      """
      if isinstance(data, (list, tuple)):
          return [createContextSingle(d, id, keyTransform, removeNull) for d in data]
      else:
          return createContextSingle(data, id, keyTransform, removeNull)


  def sectionsToMarkdown(root):
      """
         Converts a list of Demisto JSON tables to markdown string of tables

         :type root: ``dict`` or ``list``
         :param root: The JSON table - List of dictionaries with the same keys or a single dictionary (required)

         :return: A string representation of the markdown table
         :rtype: ``str``
      """
      mdResult = ''
      if isinstance(root, dict):
          for section in root:
              data = root[section]
              if isinstance(data, dict):
                  data = [data]
              data = [{k: formatCell(row[k]) for k in row} for row in data]
              mdResult += tblToMd(section, data)

      return mdResult


  def fileResult(filename, data, file_type=None):
      """
         Creates a file from the given data

         :type filename: ``str``
         :param filename: The name of the file to be created (required)

         :type data: ``str``
         :param data: The file data (required)

         :type file_type: ``str``
         :param file_type: one of the entryTypes file or entryInfoFile (optional)

         :return: A Demisto war room entry
         :rtype: ``dict``
      """
      if file_type is None:
          file_type = entryTypes['file']
      temp = demisto.uniqueFile()
      with open(demisto.investigation()['id'] + '_' + temp,'wb') as f:
          f.write(data)
      return {'Contents': '', 'ContentsFormat': formats['text'], 'Type': file_type, 'File': filename, 'FileID': temp}


  def hash_djb2(s, seed=5381):
    """
     Hash string with djb2 hash function

     :type s: ``str``
     :param s: The input string to hash

     :type seed: ``int``
     :param seed: The seed for the hash function (default is 5381)

     :return: The hashed value
     :rtype: ``int``
    """
    hash = seed
    for x in s:
        hash = (( hash << 5) + hash) + ord(x)
    return hash & 0xFFFFFFFF


  def file_result_existing_file(filename, saveFilename=None):
      """
         Rename an existing file

         :type filename: ``str``
         :param filename: The name of the file to be modified (required)

         :type saveFilename: ``str``
         :param saveFilename: The new file name

         :return: A Demisto war room entry
         :rtype: ``dict``
      """
      temp = demisto.uniqueFile()
      os.rename(filename, demisto.investigation()['id'] + '_' + temp)
      return {'Contents': '', 'ContentsFormat': formats['text'], 'Type': entryTypes['file'],
          'File': saveFilename if saveFilename else filename, 'FileID': temp}


  def flattenRow(rowDict):
      """
         Flatten each element in the given rowDict

         :type rowDict: ``dict``
         :param rowDict: The dict to be flattened (required)

         :return: A flattened dict
         :rtype: ``dict``
      """
      return {k: formatCell(rowDict[k]) for k in rowDict}


  def flattenTable(tableDict):
      """
         Flatten each row in the given tableDict

         :type tableDict: ``dict``
         :param tableDict: The table to be flattened (required)

         :return: A flattened table
         :rtype: ``dict``
      """
      return [flattenRow(row) for row in tableDict]

  MARKDOWN_CHARS = "\`*_{}[]()#+-!"


  def stringEscapeMD(st, minimal_escaping=False, escape_multiline=False):
      """
         Escape any chars that might break a markdown string

         :type st: ``str``
         :param st: The string to be modified (required)

         :type minimal_escaping: ``bool``
         :param minimal_escaping: Whether replace all special characters or table format only (optional)

         :type escape_multiline: ``bool``
         :param escape_multiline: Whether convert line-ending characters (optional)

         :return: A modified string
         :rtype: ``str``
      """
      if escape_multiline:
          st = st.replace('\r\n', '<br>')#Windows
          st = st.replace('\r', '<br>')#old Mac
          st = st.replace('\n', '<br>')#Unix

      if minimal_escaping:
          for c in '|':
              st = st.replace(c, '\\' + c)
      else:
          st = "".join([ "\\" + str(c) if c in MARKDOWN_CHARS else str(c) for c in st])

      return st


  def raiseTable(root, key):
      newInternal = {}
      if key in root and isinstance(root[key], dict):
          for sub in root[key]:
              if sub not in root:
                  root[sub] =root[key][sub]
              else:
                  newInternal[sub] = root[key][sub]
          if newInternal:
              root[key] = newInternal
          else:
              del root[key]


  def zoomField(item, fieldName):
      if isinstance(item, dict) and fieldName in item:
          return item[fieldName]
      else:
          return item


  def isCommandAvailable(cmd):
      """
         Check the list of available modules to see whether a command is currently available to be run.

         :type cmd: ``str``
         :param cmd: The command to check (required)

         :return: True if command is available, False otherwise
         :rtype: ``bool``
      """
      modules = demisto.getAllSupportedCommands()
      for m in modules:
          if modules[m] and isinstance(modules[m], list):
              for c in modules[m]:
                  if c['name'] == cmd:
                      return True
      return False

  def epochToTimestamp(epoch):
      return datetime.utcfromtimestamp(epoch / 1000.0).strftime("%Y-%m-%d %H:%M:%S")


  def formatTimeColumns(data, timeColumnNames):
      for row in data:
          for k in timeColumnNames:
              row[k] = epochToTimestamp(row[k])


  def strip_tag(tag):
      strip_ns_tag = tag
      split_array = tag.split('}')
      if len(split_array) > 1:
          strip_ns_tag = split_array[1]
          tag = strip_ns_tag
      return tag


  def elem_to_internal(elem, strip_ns=1, strip=1):
      """Convert an Element into an internal dictionary (not JSON!)."""

      d = OrderedDict()
      elem_tag = elem.tag
      if strip_ns:
          elem_tag = strip_tag(elem.tag)
      for key, value in list(elem.attrib.items()):
          d['@' + key] = value

      # loop over subelements to merge them
      for subelem in elem:
          v = elem_to_internal(subelem, strip_ns=strip_ns, strip=strip)

          tag = subelem.tag
          if strip_ns:
              tag = strip_tag(subelem.tag)

          value = v[tag]
          try:
              # add to existing list for this tag
              d[tag].append(value)
          except AttributeError:
              # turn existing entry into a list
              d[tag] = [d[tag], value]
          except KeyError:
              # add a new non-list entry
              d[tag] = value

      text = elem.text
      tail = elem.tail
      if strip:
          # ignore leading and trailing whitespace
          if text:
              text = text.strip()
          if tail:
              tail = tail.strip()

      if tail:
          d['#tail'] = tail

      if d:
          # use #text element if other attributes exist
          if text:
              d["#text"] = text
      else:
          # text is the value if no attributes
          d = text or None
      return {elem_tag: d}


  def internal_to_elem(pfsh, factory=ET.Element):

      """Convert an internal dictionary (not JSON!) into an Element.
      Whatever Element implementation we could import will be
      used by default; if you want to use something else, pass the
      Element class as the factory parameter.
      """

      attribs = OrderedDict()
      text = None
      tail = None
      sublist = []
      tag = list(pfsh.keys())
      if len(tag) != 1:
          raise ValueError("Illegal structure with multiple tags: %s" % tag)
      tag = tag[0]
      value = pfsh[tag]
      if isinstance(value, dict):
          for k, v in list(value.items()):
              if k[:1] == "@":
                  attribs[k[1:]] = v
              elif k == "#text":
                  text = v
              elif k == "#tail":
                  tail = v
              elif isinstance(v, list):
                  for v2 in v:
                      sublist.append(internal_to_elem({k: v2}, factory=factory))
              else:
                  sublist.append(internal_to_elem({k: v}, factory=factory))
      else:
          text = value
      e = factory(tag, attribs)
      for sub in sublist:
          e.append(sub)
      e.text = text
      e.tail = tail
      return e


  def elem2json(elem, options, strip_ns=1, strip=1):

      """Convert an ElementTree or Element into a JSON string."""

      if hasattr(elem, 'getroot'):
          elem = elem.getroot()

      if 'pretty' in options:
          return json.dumps(elem_to_internal(elem, strip_ns=strip_ns, strip=strip), indent=4, separators=(',', ': '))
      else:
          return json.dumps(elem_to_internal(elem, strip_ns=strip_ns, strip=strip))


  def json2elem(json_data, factory=ET.Element):

      """Convert a JSON string into an Element.
      Whatever Element implementation we could import will be used by
      default; if you want to use something else, pass the Element class
      as the factory parameter.
      """

      return internal_to_elem(json.loads(json_data), factory)


  def xml2json(xmlstring, options={}, strip_ns=1, strip=1):
      """
         Convert an XML string into a JSON string.

         :type xmlstring: ``str``
         :param xmlstring: The string to be converted (required)

         :return: The converted JSON
         :rtype: ``dict`` or ``list``
      """
      elem = ET.fromstring(xmlstring)
      return elem2json(elem, options, strip_ns=strip_ns, strip=strip)


  def json2xml(json_data, factory=ET.Element):

      """Convert a JSON string into an XML string.
      Whatever Element implementation we could import will be used by
      default; if you want to use something else, pass the Element class
      as the factory parameter.
      """

      if not isinstance(json_data, dict):
          json_data = json.loads(json_data)

      elem = internal_to_elem(json_data, factory)
      return ET.tostring(elem, encoding='unicode')


  def get_hash_type(hash_file):
      """
         Checks the type of the given hash. Returns 'md5', 'sha1', 'sha256' or 'Unknown'.

         :type hash_file: ``str``
         :param hash_file: The hash to be checked (required)

         :return: The hash type
         :rtype: ``str``
      """
      hash_len = len(hash_file)
      if (hash_len == 32):
          return 'md5'
      elif (hash_len == 40):
          return 'sha1'
      elif (hash_len == 64):
          return 'sha256'
      else:
          return 'Unknown'


  def is_ip_valid(s):
      """
         Checks if the given string represents a valid IPv4 address

         :type s: ``str``
         :param s: The string to be checked (required)

         :return: True if the given string represents a valid IP address, False otherwise
         :rtype: ``bool``
      """
      a = s.split('.')
      if len(a) != 4:
          return False
      for x in a:
          if not x.isdigit():
              return False
          i = int(x)
          if i < 0 or i > 255:
              return False
      return True


  def return_outputs(readable_output, outputs, raw_response=None):
      """
      This function wraps the demisto.results(), makes the usage of returning results to the user more intuitively.

      :type readable_output: ``str``
      :param readable_output: markdown string that will be presented in the warroom, should be human readable - (HumanReadable)

      :type outputs: ``dict``
      :param outputs: the outputs that will be returned to playbook/investigation context (originally EntryContext)

      :type raw_response: ``dict``
      :param raw_response: must be dictionary, if not provided then will be equal to outputs. usually must be the original
      raw response from the 3rd party service (originally Contents)

      :return: None
      :rtype: ``None``
      """
      return_entry = {
          "Type": entryTypes["note"],
          "HumanReadable": readable_output,
          "ContentsFormat": formats["json"],
          "Contents": raw_response,
          "EntryContext": outputs
      }

      if outputs and raw_response is None:
          # if raw_response was not provided but outputs were provided then set Contents as outputs
          return_entry["Contents"] = outputs

      demisto.results(return_entry)


  def return_error(message, error=''):
      """
          Returns error entry with given message and exits the script

          :type message: ``str``
          :param message: The message to return in the entry (required)

          :type error: ``str``
          :param error: The raw error message to log (optional)

          :return: Error entry object
          :rtype: ``dict``
      """
      LOG(message)
      if error:
          LOG(error)
      LOG.print_log()
      demisto.results({
          'Type': entryTypes['error'],
          'ContentsFormat': formats['text'],
          'Contents': str(message)
      })
      sys.exit(0)


  def camelize(src, delim=' '):
      """
          Convert all keys of a dictionary (or list of dictionaries) to CamelCase (with capital first letter)

          :type src: ``dict`` or ``list``
          :param src: The dictionary (or list of dictionaries) to convert the keys for. (required)

          :type delim: ``str``
          :param delim: The delimiter between two words in the key (e.g. delim=' ' for "Start Date"). Default ' '.

          :return: The dictionary (or list of dictionaries) with the keys in CamelCase.
          :rtype: ``dict`` or ``list``
      """
      def camelize_str(src_str, delim):
          components = src_str.split(delim)
          return ''.join(map(lambda x: x.decode('utf-8').title(), components))

      if isinstance(src, list):
          return map(lambda x: camelize(x, delim), src)
      src = {camelize_str(k, delim): v for k,v in src.iteritems()}
      return src


  # Constants for common merge paths
  outputPaths = {
    'file': 'File(val.MD5 && val.MD5 == obj.MD5 || val.SHA1 && val.SHA1 == obj.SHA1 || val.SHA256 && val.SHA256 == obj.SHA256 || val.SHA512 && val.SHA512 == obj.SHA512 || val.CRC32 && val.CRC32 == obj.CRC32 || val.CTPH && val.CTPH == obj.CTPH)',
    'ip': 'IP(val.Address && val.Address == obj.Address)',
    'url': 'URL(val.Data && val.Data == obj.Data)',
    'domain': 'Domain(val.Name && val.Name == obj.Name)',
    'cve': 'CVE(val.ID && val.ID == obj.ID)',
    'email': 'Account.Email(val.Address && val.Address == obj.Address)',
    'dbotscore': 'DBotScore'
  }

  ############################### REGEX FORMATTING ###############################
  regexFlags = re.M #Multi line matching
  #for the global(/g) flag use re.findall({regex_format},str)
  #else, use re.match({regex_format},str)

  ipv4Regex = r'\b((25[0-5]|2[0-4][0-9]|[01]?[0-9][0-9]?)\.){3}(25[0-5]|2[0-4][0-9]|[01]?[0-9][0-9]?)\b'
  emailRegex = r'\b[^@]+@[^@]+\.[^@]+\b'
  hashRegex = r'\b[0-9a-fA-F]+\b'

  md5Regex = re.compile(r'\b[0-9a-fA-F]{32}\b', regexFlags)
  sha1Regex = re.compile(r'\b[0-9a-fA-F]{40}\b', regexFlags)
  sha256Regex = re.compile(r'\b[0-9a-fA-F]{64}\b', regexFlags)

  pascalRegex = re.compile('([A-Z]?[a-z]+)')

  ############################### REGEX FORMATTING end ###############################


  def underscoreToCamelCase(s):
      """
         Convert an underscore separated string to camel case

         :type s: ``str``
         :param s: The string to convert (e.g. hello_world) (required)

         :return: The converted string (e.g. HelloWorld)
         :rtype: ``str``
      """
      if not isinstance(s, STRING_TYPES):
          return s

      components = s.split('_')
      return ''.join(x.title() for x in components)


  def camel_case_to_underscore(s):
      """
         Converts a camelCase string to snake_case

         :type s: ``str``
         :param s: The string to convert (e.g. helloWorld) (required)

         :return: The converted string (e.g. hello_world)
         :rtype: ``str``
      """
      s1 = re.sub('(.)([A-Z][a-z]+)', r'\1_\2', s)
      return re.sub('([a-z0-9])([A-Z])', r'\1_\2', s1).lower()


  def snakify(src):
      """
          Convert all keys of a dictionary to snake_case (underscored separated)

          :type src: ``dict``
          :param src: The dictionary to convert the keys for. (required)

          :return: The dictionary (or list of dictionaries) with the keys in CamelCase.
          :rtype: ``dict``
      """
      return {camel_case_to_underscore(k): v for k, v in src.items()}


  def pascalToSpace(s):
      """
         Converts pascal strings to human readable (e.g. "ThreatScore" -> "Threat Score", "thisIsIPAddressName" -> "This Is IP Address Name").
         Could be used as headerTransform

         :type s: ``str``
         :param s: The string to be converted (required)

         :return: The converted string
         :rtype: ``str``
      """

      if not isinstance(s, STRING_TYPES):
          return s

      tokens = pascalRegex.findall(s)
      for t in tokens:
          # double space to handle capital words like IP/URL/DNS that not included in the regex
          s = s.replace(t, ' {} '.format(t.title()))

      # split and join: to remove double spacing caused by previous workaround
      s = ' '.join(s.split())
      return s


  def string_to_table_header(string):
      """
        Checks if string, change underscores to spaces, capitalize every word.
        Example: "one_two" to "One Two"

        :type string: ``str``
        :param string: The string to be converted (required)

        :return: The converted string
        :rtype: ``str``
      """
      if isinstance(string, STRING_TYPES):
          return " ".join(word.capitalize() for word in string.replace("_"," ").split())
      else:
          raise Exception('The key is not a string: {}'.format(string))


  def string_to_context_key(string):
      """
       Checks if string, removes underscores, capitalize every word.
       Example: "one_two" to "OneTwo"

       :type string: ``str``
       :param string: The string to be converted (required)

       :return: The converted string
       :rtype: ``str``
      """
      if isinstance(string, STRING_TYPES):
          return "".join(word.capitalize() for word in string.split('_'))
      else:
          raise Exception('The key is not a string: {}'.format(string))


  def parse_date_range(date_range, date_format = None, to_timestamp = False):
      """
        Parses date_range string to a tuple date strings (start, end). Input must be in format 'number date_range_unit')
        Examples: (2 hours, 4 minutes, 6 month, 1 day, etc.)

        :type date_range: ``str``
        :param date_range: The date range to be parsed (required)

        :type date_format: ``str``
        :param date_format: Date format to convert the date_range to. (optional)

        :type to_timestamp: ``bool``
        :param to_timestamp: If set to True, then will return time stamp rather than a datetime.datetime. (optional)

        :return: The parsed date range.
        :rtype: ``(datetime.datetime, datetime.datetime)`` or ``(int, int)`` or ``(str, str)``
      """
      range_split = date_range.split(' ')
      if len(range_split) != 2:
          return_error('date_range must be "number date_range_unit", examples: (2 hours, 4 minutes, 6 months, 1 day, etc.)')

      number = int(range_split[0])
      if not range_split[1] in ['minute', 'minutes', 'hour', 'hours', 'day', 'days', 'month', 'months', 'year', 'years']:
          return_error('The unit of date_range is invalid. Must be minutes, hours, days, months or years')

      end_time = datetime.now()
      start_time = datetime.now()
      unit = range_split[1]
      if 'minute' in unit:
          start_time = end_time - timedelta(minutes=number)
      elif 'hour' in unit:
          start_time = end_time - timedelta(hours=number)
      elif 'day' in unit:
          start_time = end_time - timedelta(days=number)
      elif 'month' in unit:
          start_time = end_time - timedelta(days=number*30)
      elif 'year' in unit:
          start_time = end_time - timedelta(days=number*365)

      if to_timestamp:
          return date_to_timestamp(start_time), date_to_timestamp(end_time)

      if date_format:
          return datetime.strftime(start_time, date_format), datetime.strftime(end_time, date_format)

      return start_time, end_time


  def timestamp_to_datestring(timestamp, date_format="%Y-%m-%dT%H:%M:%S.000Z"):
      """
        Parses timestamp (milliseconds) to a date string in the provided date format (by default: ISO 8601 format)
        Examples: (1541494441222, 1541495441000, etc.)

        :type timestamp: ``int`` or ``str``
        :param timestamp: The timestamp to be parsed (required)

        :type date_format: ``str``
        :param date_format: The date format the timestamp should be parsed to. (optional)

        :return: The parsed timestamp in the date_format
        :rtype: ``str``
      """
      return datetime.fromtimestamp(int(timestamp) / 1000.0).strftime(date_format)


  def date_to_timestamp(date_str_or_dt, date_format='%Y-%m-%dT%H:%M:%S'):
      """
        Parses date_str_or_dt in the given format (default: %Y-%m-%dT%H:%M:%S) to miliseconds
        Examples: ('2018-11-06T08:56:41', '2018-11-06T08:56:41', etc.)

        :type date_str_or_dt: ``str`` or ``datetime.datetime``
        :param date_str_or_dt: The date to be parsed. (required)

        :type date_format: ``str``
        :param date_format: The date format of the date string (will be ignored if date_str_or_dt is of type datetime.datetime). (optional)

        :return: The parsed timestamp.
        :rtype: ``int``
      """
      if isinstance(date_str_or_dt, basestring):
          return int(time.mktime(time.strptime(date_str_or_dt, date_format))*1000)

      # otherwise datetime.datetime
      return int(time.mktime(date_str_or_dt.timetuple())*1000)

type: python
tags:
- infra
- server
comment: Common code that will be merged into each server script when it runs
system: true
scripttarget: 0
dependson: {}
timeout: 0s
tests:
<<<<<<< HEAD
  - TestPYCommonServer
=======
  - TestPYCommonServer
releaseNotes: "added function return_outputs() which replaces demisto.results() - more intuitive to use, add camel_case_to_underscore and snakify functions"
>>>>>>> b8415dde
<|MERGE_RESOLUTION|>--- conflicted
+++ resolved
@@ -1510,9 +1510,5 @@
 dependson: {}
 timeout: 0s
 tests:
-<<<<<<< HEAD
   - TestPYCommonServer
-=======
-  - TestPYCommonServer
-releaseNotes: "added function return_outputs() which replaces demisto.results() - more intuitive to use, add camel_case_to_underscore and snakify functions"
->>>>>>> b8415dde
+releaseNotes: "added function return_outputs() which replaces demisto.results() - more intuitive to use, add camel_case_to_underscore and snakify functions"