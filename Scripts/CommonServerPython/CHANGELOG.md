## [Unreleased]
<<<<<<< HEAD

=======
Added the ***parse_date_string*** function, which parses the date string to a datetime object.
>>>>>>> f33b9f9e

## [19.9.0] - 2019-09-04
  - IntegrationLogger improvements.
  - Added support for IPv6 in the ***is_ip_valid*** command.
  - Added function ***get_demisto_version*** which return the Demisto server version and build number.


## [19.8.2] - 2019-08-22
  - Added return_warning command


## [19.8.0] - 2019-08-06
  - Added is_mac command
<|MERGE_RESOLUTION|>--- conflicted
+++ resolved
@@ -1,9 +1,5 @@
 ## [Unreleased]
-<<<<<<< HEAD
-
-=======
 Added the ***parse_date_string*** function, which parses the date string to a datetime object.
->>>>>>> f33b9f9e
 
 ## [19.9.0] - 2019-09-04
   - IntegrationLogger improvements.
