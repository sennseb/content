version: 2
jobs:
  build:
    docker:
      - image: devdemisto/content-build:1.0.0.132 # disable-secrets-detection
    environment:
<<<<<<< HEAD
      CONTENT_VERSION: "19.2.2"
=======
      CONTENT_VERSION: "19.2.3"
>>>>>>> a281d587
      GIT_SHA1: "1e217e427fe9fa4816f4d5257a54d553eba65ee9" # guardrails-disable-line disable-secrets-detection
    steps:
      - checkout
      - run:
          name: Prepare Environment
          command: |
              echo 'export CIRCLE_ARTIFACTS="/home/circleci/project/artifacts"' >> $BASH_ENV
              echo 'export PATH="/home/circleci/.local/bin:${PATH}"' >> $BASH_ENV
              source $BASH_ENV
              sudo mkdir -p -m 777 $CIRCLE_ARTIFACTS
              chmod +x ./Tests/scripts/*
              chmod +x ./Tests/lastest_server_build_scripts/*
      - add_ssh_keys:
          fingerprints:
              - "02:df:a5:6a:53:9a:f5:5d:bd:a6:fc:b2:db:9b:c9:47" # disable-secrets-detection
      - run:
          name: Validate Files and Yaml
          command: |
              ./Tests/scripts/pyflake.sh
              python ./Tests/scripts/validate_files_structure.py -c true
      - run:
          name: Configure Test Filter
          command: |
              [ -n "${NIGHTLY}" ] && IS_NIGHTLY=true || IS_NIGHTLY=false
              python ./Tests/scripts/configure_tests.py -n $IS_NIGHTLY
      - run:
          name: Build Content Descriptor
          command: ./setContentDescriptor.sh $CIRCLE_BUILD_NUM $GIT_SHA1 $CONTENT_VERSION
      - run:
          name: Common Server Documentation
          command: ./Documentation/commonServerDocs.sh
      - run:
          name: Create Content Artifacts
          command: python content_creator.py $CIRCLE_ARTIFACTS
      - store_artifacts:
          path: artifacts
          destination: artifacts
      - run:
          name: Download Artifacts
          command: |
            if ./Tests/scripts/is_ami.sh ;
              then
                echo "Using AMI - Not downloading artifacts"

              else
                ./Tests/scripts/server_get_artifact.sh $SERVER_CI_TOKEN
            fi
      - run:
          name: Download Configuration
          command: |
            if ./Tests/scripts/is_ami.sh ;
              then
                ./Tests/scripts/download_demisto_conf.sh

              else
                ./Tests/lastest_server_build_scripts/download_demisto_conf.sh
            fi
      - run:
          name: Create Instance
          command: |
            if ./Tests/scripts/is_ami.sh ;
              then
                ./Tests/scripts/create_instance.sh instance.json

              else
                ./Tests/lastest_server_build_scripts/create_instance.sh instance.json
            fi
      - run:
          name: Setup Instance
          command: |
            if ./Tests/scripts/is_ami.sh ;
              then
                ./Tests/scripts/run_installer_on_instance.sh

              else
                ./Tests/lastest_server_build_scripts/run_installer_on_instance.sh
            fi

            ./Tests/scripts/wait_until_server_ready.sh
      - run:
          name: Run Tests
          shell: /bin/bash
          command: |
            if ./Tests/scripts/is_ami.sh ;
              then
                ./Tests/scripts/run_tests.sh

              else
                ./Tests/lastest_server_build_scripts/run_tests.sh
            fi
      - run:
          name: Slack Notifier
          shell: /bin/bash
          command: ./Tests/scripts/slack_notifier.sh
          when: always
      - run:
          name: Instance Test
          command: ./Tests/scripts/instance_test.sh
          when: always
      - run:
          name: Destroy Instances
          command: ./Tests/scripts/destroy_instances.sh $CIRCLE_ARTIFACTS
          when: always
      - store_artifacts:
          path: artifacts
          destination: artifacts
          when: always


workflows:
  version: 2
  commit:
    jobs:
      - build<|MERGE_RESOLUTION|>--- conflicted
+++ resolved
@@ -4,11 +4,7 @@
     docker:
       - image: devdemisto/content-build:1.0.0.132 # disable-secrets-detection
     environment:
-<<<<<<< HEAD
-      CONTENT_VERSION: "19.2.2"
-=======
       CONTENT_VERSION: "19.2.3"
->>>>>>> a281d587
       GIT_SHA1: "1e217e427fe9fa4816f4d5257a54d553eba65ee9" # guardrails-disable-line disable-secrets-detection
     steps:
       - checkout
