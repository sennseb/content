--- conflicted
+++ resolved
@@ -49,14 +49,8 @@
       secret: false
     - auto: PREDEFINED
       default: false
-<<<<<<< HEAD
-      description: If severity is greater than or equal to the threshold, then the
-        IP address will be considered malicious. This argument will override the default
-        threshold defined as a parameter.
-=======
       description: If severity is greater than or equal to the threshold, then the IP address
         will be considered malicious. This argument will override the default threshold defined as a parameter.
->>>>>>> 587b4407
       isArray: false
       name: threshold
       predefined:
@@ -69,12 +63,7 @@
     - auto: PREDEFINED
       default: false
       defaultValue: 'True'
-<<<<<<< HEAD
-      description: Whether to include results with the status "Inactive". Default
-        is "True".
-=======
       description: Whether to include results with the status "Inactive". Default is "True".
->>>>>>> 587b4407
       isArray: false
       name: include_inactive
       predefined:
@@ -121,27 +110,16 @@
       description: The indicator type.
       type: String
     - contextPath: ThreatStream.IP.Modified
-<<<<<<< HEAD
       description: 'Time when the indicator was last updated. The date format is:
         YYYYMMDDThhmmss, where "T" denotes the start of the value for time, in UTC
         time.'
       type: String
     - contextPath: ThreatStream.IP.Severity
-      description: The indicator severity ("very-high", "high", "medium", or "low".
-      type: String
-    - contextPath: ThreatStream.IP.Confidence
-      description: Level of certainty that an observable is of the reported indicator
-        type. Confidence score can range from 0-100, in increasing order of confidence.
-=======
-      description: Time when the indicator was last updated. The date format is: YYYYMMDDThhmmss, where "T" denotes the start of the value for time, in UTC time.
-      type: String
-    - contextPath: ThreatStream.IP.Severity
       description: 'The indicator severity ("very-high", "high", "medium", or "low".'
       type: String
     - contextPath: ThreatStream.IP.Confidence
       description: Level of certainty that an observable is of the reported indicator type. Confidence score can range from 0-100, in increasing order of
         confidence.
->>>>>>> 587b4407
       type: String
     - contextPath: ThreatStream.IP.Status
       description: Status assigned to the indicator.
@@ -168,14 +146,8 @@
       secret: false
     - auto: PREDEFINED
       default: false
-<<<<<<< HEAD
-      description: If severity is greater than or equal to the threshold, then the
-        IP address will be considered malicious. This argument will override the default
-        threshold defined as a parameter.
-=======
       description: If severity is greater than or equal to the threshold, then the IP address
         will be considered malicious. This argument will override the default threshold defined as a parameter.
->>>>>>> 587b4407
       isArray: false
       name: threshold
       predefined:
@@ -188,12 +160,7 @@
     - auto: PREDEFINED
       default: false
       defaultValue: 'True'
-<<<<<<< HEAD
-      description: Whether to include results with status of "Inactive". Default is
-        "True".
-=======
       description: Whether to include results with status of "Inactive". Default is "True".
->>>>>>> 587b4407
       isArray: false
       name: include_inactive
       predefined:
@@ -213,17 +180,15 @@
       description: 'IPs resolved by DNS. '
       type: String
     - contextPath: Domain.WHOIS.CreationDate
-<<<<<<< HEAD
       description: |-
-        Date and time the domain was created. The date format is: YYYYMMDDThhmmss, where "T" denotes the start of the value
-=======
-      description: Date and time the domain was created. The date format is: YYYYMMDDThhmmss, where "T" denotes the start of the value
->>>>>>> 587b4407
+        Date the domain was created. The date format is: YYYYMMDDThhmmss.
+        Where T denotes the start of the value
         for time, in UTC time.
       type: Date
     - contextPath: Domain.WHOIS.UpdatedDate
       description: |-
-        Date and time the domain was last updated. The date format is: YYYYMMDDThhmmss, where "T" denotes the start of the value
+        Date the domain was last updated. The date format is: YYYYMMDDThhmmss.
+        Where T denotes the start of the value
         for time, in UTC time.
       type: Date
     - contextPath: Domain.WHOIS.Registrant.Name
@@ -253,19 +218,11 @@
         for time, in UTC time.
       type: String
     - contextPath: ThreatStream.Domain.Severity
-<<<<<<< HEAD
-      description: The indicator severity ("very-high", "high", "medium", "low").
-      type: String
-    - contextPath: ThreatStream.Domain.Confidence
-      description: Level of certainty that an observable is of the reported indicator
-        type. Confidence score can range from 0-100, in increasing order of confidence.
-=======
       description: 'The indicator severity ("very-high", "high", "medium", "low").'
       type: String
     - contextPath: ThreatStream.Domain.Confidence
       description: Level of certainty that an observable is of the reported indicator type. Confidence score can range from 0-100, in increasing order of
         confidence.
->>>>>>> 587b4407
       type: String
     - contextPath: ThreatStream.Domain.Status
       description: Status assigned to the indicator.
@@ -301,14 +258,8 @@
       secret: false
     - auto: PREDEFINED
       default: false
-<<<<<<< HEAD
-      description: If severity is greater than or equal to the threshold, then the
-        MD5 hash of file will be considered malicious. This argument will override
-        the default threshold defined as a parameter.
-=======
       description: If severity is greater than or equal to the threshold, then the MD5 hash
         of file will be considered malicious. This argument will override the default threshold defined as a parameter.
->>>>>>> 587b4407
       isArray: false
       name: threshold
       predefined:
@@ -321,12 +272,7 @@
     - auto: PREDEFINED
       default: false
       defaultValue: 'True'
-<<<<<<< HEAD
-      description: Whether to include results with the status "Inactive". Default
-        is "True".
-=======
       description: Whether to include results with the status "Inactive". Default is "True".
->>>>>>> 587b4407
       isArray: false
       name: include_inactive
       predefined:
@@ -358,19 +304,11 @@
       description: The actual score.
       type: Number
     - contextPath: ThreatStream.File.Severity
-<<<<<<< HEAD
-      description: The indicator severity ("very-high", "high", "medium", "low").
-      type: String
-    - contextPath: ThreatStream.File.Confidence
-      description: Level of certainty that an observable is of the reported indicator
-        type. Confidence score can range from 0-100, in increasing order of confidence.
-=======
       description: 'The indicator severity ("very-high", "high", "medium", "low").'
       type: String
     - contextPath: ThreatStream.File.Confidence
       description: Level of certainty that an observable is of the reported indicator type. Confidence score can range from 0-100, in increasing order of
         confidence.
->>>>>>> 587b4407
       type: String
     - contextPath: ThreatStream.File.Status
       description: Status assigned to the indicator.
@@ -382,12 +320,8 @@
       description: The MD5 hash of the indicator.
       type: String
     - contextPath: ThreatStream.File.Modified
-<<<<<<< HEAD
       description: |-
         Date and time when the indicator was last updated. The date format is: YYYYMMDDThhmmss, where "T" denotes the start of the value
-=======
-      description: Date and time when the indicator was last updated. The date format is: YYYYMMDDThhmmss, where "T" denotes the start of the value
->>>>>>> 587b4407
         for time, in UTC time.
       type: String
     - contextPath: ThreatStream.File.Source
@@ -402,13 +336,7 @@
       secret: false
     - auto: PREDEFINED
       default: false
-<<<<<<< HEAD
-      description: If severity is greater or equal than the threshold, then the IP
-        address will be considered malicious. This argument will override the default
-        threshold defined as a parameter.
-=======
       description: If severity is greater or equal than the threshold, then the IP address will be considered malicious. This argument will override the default threshold defined as a parameter.
->>>>>>> 587b4407
       isArray: false
       name: threshold
       predefined:
@@ -421,12 +349,7 @@
     - auto: PREDEFINED
       default: false
       defaultValue: 'True'
-<<<<<<< HEAD
-      description: Whether to include results with the status "Inactive". Default
-        is "True".
-=======
       description: Whether to include results with the status "Inactive". Default is "True".
->>>>>>> 587b4407
       isArray: false
       name: include_inactive
       predefined:
@@ -452,19 +375,11 @@
       description: The actual score.
       type: Number
     - contextPath: ThreatStream.EmailReputation.Severity
-<<<<<<< HEAD
-      description: The indicator severity ("very-high", "high", "medium", "low").
-      type: String
-    - contextPath: ThreatStream.EmailReputation.Confidence
-      description: Level of certainty that an observable is of the reported indicator
-        type. Confidence score can range from 0-100, in increasing order of confidence.
-=======
       description: 'The indicator severity ("very-high", "high", "medium", "low").'
       type: String
     - contextPath: ThreatStream.EmailReputation.Confidence
       description: Level of certainty that an observable is of the reported indicator type. Confidence score can range from 0-100, in increasing order of
         confidence.
->>>>>>> 587b4407
       type: String
     - contextPath: ThreatStream.EmailReputation.Status
       description: Status assigned to the indicator.
@@ -479,23 +394,15 @@
       description: The source of the indicator.
       type: String
     - contextPath: ThreatStream.EmailReputation.Modified
-<<<<<<< HEAD
       description: |-
         Date and time when the indicator was last updated. The date format is: YYYYMMDDThhmmss, where "T" denotes the start of the value
-=======
-      description: Date and time when the indicator was last updated. The date format is: YYYYMMDDThhmmss, where "T" denotes the start of the value
->>>>>>> 587b4407
         for time, in UTC time.
       type: String
   - arguments:
     - auto: PREDEFINED
       default: false
       defaultValue: ip
-<<<<<<< HEAD
-      description: The type of passive DNS search ("ip", "domain").
-=======
       description: 'The type of passive DNS search ("ip", "domain").'
->>>>>>> 587b4407
       isArray: false
       name: type
       predefined:
@@ -534,7 +441,6 @@
       description: The source value.
       type: String
     - contextPath: ThreatStream.PassiveDNS.FirstSeen
-<<<<<<< HEAD
       description: |-
         The first seen date. The date format is: YYYYMMDDThhmmss, where "T" denotes the start of the value
         for time, in UTC time.
@@ -542,13 +448,6 @@
     - contextPath: ThreatStream.PassiveDNS.LastSeen
       description: |-
         The last seen date. The date format is: YYYYMMDDThhmmss, where "T" denotes the start of the value
-=======
-      description: The first seen date. The date format is: YYYYMMDDThhmmss, where "T" denotes the start of the value
-        for time, in UTC time.
-      type: String
-    - contextPath: ThreatStream.PassiveDNS.LastSeen
-      description: The last seen date. The date format is: YYYYMMDDThhmmss, where "T" denotes the start of the value
->>>>>>> 587b4407
         for time, in UTC time.
       type: String
   - arguments:
@@ -563,13 +462,8 @@
     - auto: PREDEFINED
       default: false
       defaultValue: private
-<<<<<<< HEAD
-      description: Denotes whether the indicator data is public or private to the
-        organization. Default is "private".
-=======
       description: Denotes whether the indicator data is public or private to the organization.
         Default is "private".
->>>>>>> 587b4407
       isArray: false
       name: classification
       predefined:
@@ -580,12 +474,7 @@
     - auto: PREDEFINED
       default: false
       defaultValue: exploit
-<<<<<<< HEAD
-      description: Type of threat associated with the imported observables. Default
-        is "exploit".
-=======
       description: Type of threat associated with the imported observables. Default is "exploit".
->>>>>>> 587b4407
       isArray: false
       name: threat_type
       predefined:
@@ -653,16 +542,9 @@
       required: true
       secret: false
     deprecated: false
-<<<<<<< HEAD
-    description: 'Imports indicators (observables) into ThreatStream. Approval of
-      the imported data is required, usingh the ThreatStream UI. The data can be imported
-      using one of three methods: plain-text, file, or URL. Only one argument can
-      be used.'
-=======
     description: 'Imports indicators (observables) into ThreatStream. Approval
       of the imported data is required, usingh the ThreatStream UI. The data can be imported using
       one of three methods: plain-text, file, or URL. Only one argument can be used.'
->>>>>>> 587b4407
     execution: false
     name: threatstream-import-indicator-with-approval
     outputs:
@@ -725,14 +607,8 @@
       required: false
       secret: false
     deprecated: true
-<<<<<<< HEAD
-    description: Imports indicators (observables) into ThreatStream. Approval is not
-      required for the imported data. You must have the Approve Intel user permission
-      to import without approval using the API.
-=======
     description: Imports indicators (observables) into ThreatStream. Approval is not required for the imported data. You must have the
       Approve Intel user permission to import without approval using the API.
->>>>>>> 587b4407
     execution: false
     name: threatstream-import-indicator-without-approval
   - arguments:
@@ -775,13 +651,8 @@
       description: The ID of the threat model.
       type: String
     - contextPath: ThreatStream.List.CreatedTime
-<<<<<<< HEAD
-      description: 'Date and time of threat model creation. The date format is: YYYYMMDDThhmmss,
-        where "T" denotes the start of the value for time, in UTC time.'
-=======
       description: |-
         Date and time of threat model creation. The date format is: YYYYMMDDThhmmss, where "T" denotes the start of the value for time, in UTC time.
->>>>>>> 587b4407
       type: String
   - arguments:
     - auto: PREDEFINED
@@ -876,12 +747,7 @@
       description: The courty of the indicator associated with the specified model
       type: String
     - contextPath: ThreatStream.Model.Indicators.Organization
-<<<<<<< HEAD
-      description: The organization of the indicator associated with the specified
-        model.
-=======
       description: The organization of the indicator associated with the specified model.
->>>>>>> 587b4407
       type: String
     - contextPath: ThreatStream.Model.Indicators.ASN
       description: The ASN of the indicator associated with the specified model.
@@ -916,13 +782,8 @@
     - auto: PREDEFINED
       default: false
       defaultValue: WINDOWS7
-<<<<<<< HEAD
-      description: Platform on which the submitted URL or file will be run. To obtain
-        a list supported platforms run the threatstream-get-sandbox-platforms command.
-=======
       description: Platform on which the submitted URL or file will be run. To obtain a list supported platforms run the threatstream-get-sandbox-platforms
         command.
->>>>>>> 587b4407
       isArray: false
       name: report_platform
       predefined:
@@ -942,13 +803,8 @@
       required: true
       secret: false
     - default: false
-<<<<<<< HEAD
-      description: The submission value. Possible values are a valid URL or a file
-        ID that was uploaded to the War Room to detonate.
-=======
       description: The submission value. Possible values are a valid URL or a file ID that was uploaded to
         the War Room to detonate.
->>>>>>> 587b4407
       isArray: false
       name: submission_value
       required: true
@@ -966,14 +822,9 @@
       required: false
       secret: false
     - default: false
-<<<<<<< HEAD
-      description: A CSV list of additional details for the indicator. This information
-        is displayed in the Tag column of the ThreatStream UI.
-=======
       description: A CSV list of additional details for the
         indicator. This information is displayed in the Tag column of the ThreatStream
         UI.
->>>>>>> 587b4407
       isArray: false
       name: detail
       required: false
@@ -983,21 +834,13 @@
     execution: false
     name: threatstream-submit-to-sandbox
     outputs:
-<<<<<<< HEAD
     - contextPath: ThreatStream.Analysis.ReportID
-=======
-    - contextPath: ThreatStream.Sandbox.ID
->>>>>>> 587b4407
       description: The report ID that was submitted to the sandbox.
       type: String
     - contextPath: ThreatStream.Analysis.Status
       description: The analysis status.
       type: String
-<<<<<<< HEAD
     - contextPath: ThreatStream.Analysis.Platform
-=======
-    - contextPath: ThreatStream.Sandbox.Platform
->>>>>>> 587b4407
       description: The platform of the submission submitted to the sanbox.
       type: String
   - arguments:
@@ -1008,40 +851,24 @@
       required: true
       secret: false
     deprecated: false
-<<<<<<< HEAD
-    description: Returns the current status of the report that was submitted to the
-      sandbox. The report ID is returned from threatstream-submit-to-sandbox command.
-=======
     description: Returns the current status of the report that was submitted to the sandbox.
       The report ID is returned from threatstream-submit-to-sandbox command.
->>>>>>> 587b4407
     execution: false
     name: threatstream-get-analysis-status
     outputs:
     - contextPath: ThreatStream.Analysis.ReportID
       description: The report ID of the file or URL that was detonated to sandbox.
       type: String
-<<<<<<< HEAD
     - contextPath: ThreatStream.Analysis.Status
       description: The report status of the file or URL that was detonated in the
         sandbox.
-=======
-    - contextPath: ThreatStream.Sandbox.Status
-      description: The report status of the file or URL that was detonated in the sandbox.
->>>>>>> 587b4407
       type: String
     - contextPath: ThreatStream.Analysis.Platform
       description: The platfrom that was used for detonation.
       type: String
-<<<<<<< HEAD
     - contextPath: ThreatStream.Analysis.Verdict
       description: The report verdict of the file or URL that was detonated in the
         sandbox. The verdict will remain "benign" until detonation is complete.
-=======
-    - contextPath: ThreatStream.Sandbox.Verdict
-      description: The report verdict of the file or URL that was detonated in the sandbox.
-        The verdict will remain "benign" until detonation is complete.
->>>>>>> 587b4407
       type: String
   - arguments:
     - default: false
@@ -1055,7 +882,6 @@
     execution: false
     name: threatstream-analysis-report
     outputs:
-<<<<<<< HEAD
     - contextPath: ThreatStream.Analysis.ReportID
       description: The ID of the report submitted to the sandbox.
       type: String
@@ -1075,27 +901,6 @@
       description: The name of the VM.
       type: String
     - contextPath: ThreatStream.Analysis.VmID
-=======
-    - contextPath: ThreatStream.SandboxReport.ID
-      description: The ID of the report submitted to the sandbox.
-      type: String
-    - contextPath: ThreatStream.SandboxReport.Category
-      description: The report category.
-      type: String
-    - contextPath: ThreatStream.SandboxReport.Started
-      description: Detonation start time.
-      type: String
-    - contextPath: ThreatStream.SandboxReport.Completed
-      description: Detonation completion time.
-      type: String
-    - contextPath: ThreatStream.SandboxReport.Duration
-      description: Duration of the detonation (in seconds).
-      type: Number
-    - contextPath: ThreatStream.SandboxReport.VmName
-      description: The name of the VM.
-      type: String
-    - contextPath: ThreatStream.SandboxReport.VmID
->>>>>>> 587b4407
       description: The ID of the VM.
       type: String
     - contextPath: ThreatStream.Analysis.Network.UdpSource
@@ -1146,11 +951,7 @@
     - contextPath: ThreatStream.Analysis.Network.Hosts
       description: The hosts of network analysis.
       type: String
-<<<<<<< HEAD
     - contextPath: ThreatStream.Analysis.Verdict
-=======
-    - contextPath: ThreatStream.SandboxReport.Verdict
->>>>>>> 587b4407
       description: The verdict of the sandbox detonation.
       type: String
   - arguments:
@@ -1259,12 +1060,7 @@
       secret: false
     - default: false
       defaultValue: '20'
-<<<<<<< HEAD
-      description: Maximum number of results to return from ThreatStrem. Default is
-        20.
-=======
       description: Maximum number of results to return from ThreatStrem. Default is 20.
->>>>>>> 587b4407
       isArray: false
       name: limit
       required: false
@@ -1279,12 +1075,8 @@
       description: The indicator type.
       type: String
     - contextPath: ThreatStream.Indicators.Modified
-<<<<<<< HEAD
       description: |-
         Date and time when the indicator was last updated on the ThreatStream. Format: YYYYMMDDThhmmss, where T denotes the start of the value
-=======
-      description: Date and time when the indicator was last updated on the ThreatStream. Format: YYYYMMDDThhmmss, where T denotes the start of the value
->>>>>>> 587b4407
         for time, in UTC time.
       type: String
     - contextPath: ThreatStream.Indicators.Confidence
@@ -1323,12 +1115,7 @@
     - auto: PREDEFINED
       default: false
       defaultValue: intelligence
-<<<<<<< HEAD
-      description: The type of threat model entity on which to add the tag. Default
-        is "intelligence" (indicator).
-=======
       description: The type of threat model entity on which to add the tag. Default is "intelligence" (indicator).
->>>>>>> 587b4407
       isArray: false
       name: model
       predefined:
@@ -1406,24 +1193,14 @@
       secret: false
     - default: false
       description: A CSV list of tags.
-<<<<<<< HEAD
-      isArray: true
-=======
-      isArray: false
->>>>>>> 587b4407
+      isArray: false
       name: tags
       required: false
       secret: false
     - default: false
-<<<<<<< HEAD
-      description: A CSV list of indicators IDs associated with the threat model on
-        the ThreatStream platform.
-      isArray: true
-=======
       description: A CSV list of indicators IDs associated with the threat model
         on the ThreatStream platform.
       isArray: false
->>>>>>> 587b4407
       name: intelligence
       required: false
       secret: false
@@ -1438,7 +1215,6 @@
     execution: false
     name: threatstream-create-model
     outputs:
-<<<<<<< HEAD
     - contextPath: ThreatStream.Model.ModelType
       description: The type of the threat model.
       type: String
@@ -1484,13 +1260,6 @@
       type: String
     - contextPath: ThreatStream.Model.Indicators.Type
       description: The type of the inidicator.
-=======
-    - contextPath: ThreatStream.CreatedModel.ID
-      description: The ID of the created threat model.
-      type: String
-    - contextPath: ThreatStream.CreatedModel.Model
-      description: The threat model type of the created model.
->>>>>>> 587b4407
       type: String
   - arguments:
     - auto: PREDEFINED
@@ -1545,24 +1314,14 @@
       secret: false
     - default: false
       description: A CSV list of tags.
-<<<<<<< HEAD
-      isArray: true
-=======
-      isArray: false
->>>>>>> 587b4407
+      isArray: false
       name: tags
       required: false
       secret: false
     - default: false
-<<<<<<< HEAD
-      description: A CSV list of indicators IDs associated with the threat model on
-        the ThreatStream platform.
-      isArray: true
-=======
       description: A CSV list of indicators IDs associated with the threat model
         on the ThreatStream platform.
       isArray: false
->>>>>>> 587b4407
       name: intelligence
       required: false
       secret: false
@@ -1628,11 +1387,7 @@
     - auto: PREDEFINED
       default: false
       defaultValue: default
-<<<<<<< HEAD
-      description: The type of sandbox ("default" or "premium").
-=======
       description: 'The type of sandbox ("default" or "premium").'
->>>>>>> 587b4407
       isArray: false
       name: sandbox_type
       predefined:
@@ -1672,14 +1427,8 @@
       secret: false
     - auto: PREDEFINED
       default: false
-<<<<<<< HEAD
-      description: If severity is greater than or equal to the threshold, then the
-        URL will be considered malicious. This argument will override the default
-        threshold defined as a parameter.
-=======
       description: If severity is greater than or equal to the threshold, then the URL
         will be considered malicious. This argument will override the default threshold defined as a parameter.
->>>>>>> 587b4407
       isArray: false
       name: threshold
       predefined:
@@ -1692,12 +1441,7 @@
     - auto: PREDEFINED
       default: false
       defaultValue: 'True'
-<<<<<<< HEAD
-      description: Whether to include results with the status "Inactive". Default
-        is "True".
-=======
       description: Whether to include results with the status "Inactive". Default is "True".
->>>>>>> 587b4407
       isArray: false
       name: include_inactive
       predefined:
@@ -1729,22 +1473,13 @@
       description: Vendor that reported the indicator as malicious.
       type: String
     - contextPath: ThreatStream.URL.Modified
-<<<<<<< HEAD
       description: |-
         Date and time when the indicator was last updated. The date format is: YYYYMMDDThhmmss, where "T" denotes the start of the value
         for time, in UTC time.
       type: String
     - contextPath: ThreatStream.URL.Confidence
-      description: Level of certainty that an observable is of the reported indicator
-        type. Confidence score can range from 0-100, in increasing order of confidence.
-=======
-      description: Date and time when the indicator was last updated. The date format is: YYYYMMDDThhmmss, where "T" denotes the start of the value
-        for time, in UTC time.
-      type: String
-    - contextPath: ThreatStream.URL.Confidence
       description: Level of certainty that an observable is of the reported indicator type. Confidence score can range from 0-100, in increasing order of
         confidence.
->>>>>>> 587b4407
       type: String
     - contextPath: ThreatStream.URL.Status
       description: The status of the indicator.
@@ -1766,11 +1501,7 @@
       description: The source of the indicator.
       type: String
     - contextPath: ThreatStream.URL.Severity
-<<<<<<< HEAD
-      description: The indicator severity ("very-high", "high", "medium", or "low").
-=======
       description: 'The indicator severity ("very-high", "high", "medium", or "low").'
->>>>>>> 587b4407
       type: String
   dockerimage: demisto/python3:3.7.3.221
   isfetch: false
