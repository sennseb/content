--- conflicted
+++ resolved
@@ -1,13 +1,8 @@
 ## [Unreleased]
-<<<<<<< HEAD
-  - Fixed an issue where inactive indicators were taken into account.
   - Fixed reputation commands with array input.
-=======
-
 
 ## [20.3.1] - 2020-03-04
 Fixed an issue where inactive indicators were taken into account.
->>>>>>> 71ae03e5
 
 ## [19.12.0] - 2019-12-10
   - The ***threatstream-import-indicator-with-approval*** command now works as expected.
