## [Unreleased]
<<<<<<< HEAD
 - Removed the PORT parameter

=======
-
>>>>>>> 71ae03e5

## [20.1.2] - 2020-01-22
Implemented **BPA Integration**- runs Best Practice Analysis checks on a Panorama instance<|MERGE_RESOLUTION|>--- conflicted
+++ resolved
@@ -1,10 +1,5 @@
 ## [Unreleased]
-<<<<<<< HEAD
  - Removed the PORT parameter
-
-=======
--
->>>>>>> 71ae03e5
 
 ## [20.1.2] - 2020-01-22
 Implemented **BPA Integration**- runs Best Practice Analysis checks on a Panorama instance