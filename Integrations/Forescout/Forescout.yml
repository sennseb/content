category: Network Security
commonfields:
  id: Forescout
  version: -1
configuration:
- display: |-
    The network address of the Forescout Enterprise Manager or
    standalone Appliance, e.g., 'https://10.0.0.8'. #disable-secrets-detection
  name: url
  required: true
  type: 0
- display: Web API Username (see Detailed Instructions (?))
  name: web_api_credentials
  required: false
  type: 9
- display: Data Exchange (DEX) Username (see Detailed Instructions (?))
  name: dex_credentials
  required: false
  type: 9
- display: Data Exchange (DEX) Account (see Detailed Instructions (?))
  name: dex_account
  required: false
  type: 0
- defaultvalue: 'true'
  display: Trust any certificate (not secure)
  name: insecure
  required: false
  type: 8
- display: Use system proxy settings
  name: proxy
  required: false
  type: 8
description: Unified device visibility and control platform for IT and OT Security.
display: Forescout
name: Forescout
script:
  commands:
  - arguments:
    - default: false
      description: Filter hosts by those selected by policies or policy sub-rules.
        Policies and/or rules should be specified by their IDs. To find policy and
        rule IDs by which you can filter, run the 'forescout-get-policies'
        command. If multiple policy and/or rule IDs are entered, only hosts that are
        selected by all of the policies and/or rules specifed will be returned. Multiple
        policy or rule IDs should be separated by a comma.
      isArray: true
      name: rule_ids
      required: false
      secret: false
    - default: false
      description: Filter hosts based on host field values. Enter fields with their
        associated values in the following format, '{field_1}={val_1}&{field_2}={val_2}
        … &{field_n}={val_n}' where '{field_1}' through '{field_n}' are replaced by
        actual field names and '{val_1}' through '{val_n}' are replaced by the desired
        matching values. Note that a list field may be specified with the values separated
        by commas. Only hosts whose properties match all the specified values will
        be returned. For a list of potential host fields that may be specified, try
        executing the 'forescout-get-hostfields' command. A composite property may
        also be specified. If entered in the format where all the field-value pairs
        are in a single set of square brackets, for example, '{composite_prop}=[{field_1},{val_1},..,{field_n},{val_n}]'
        then only hosts for which the specified composite property's fields all match
        the values entered will be returned. If entered in the format, '{composite_prop}=[{field_1},{val}_1],..,[{field_n},{val_n}]'
        where each field-value pair is enclosed in its own set of brackets, then hosts
        for which the composite property contains any of the field-values specified
        will be returned. Note that for composite properties, sub-fields should be
        entered as their internal representation in Forescout. To find internal representation
        for a composite property's sub-fields try executing 'forescout-get-host' command
        with the host specified in the 'identifier' argument and the name of the composite
        property entered in the 'fields'  argument of the command.
      isArray: false
      name: fields
      required: false
      secret: false
    deprecated: false
    description: Retrieves a list of active endpoints.
    execution: false
    name: forescout-get-hosts
    outputs:
    - contextPath: Forescout.Host.ID
      description: Forescout ID for the host.
      type: Number
    - contextPath: Forescout.Host.IPAddress
      description: IP address of the host.
      type: String
    - contextPath: Forescout.Host.MACAddress
      description: MAC address of the host.
      type: String
    - contextPath: Endpoint.IPAddress
      description: IP address of the host.
      type: String
    - contextPath: Endpoint.MACAddress
      description: MAC address of the host.
      type: String
  - arguments:
    - auto: PREDEFINED
      default: true
      defaultValue: name
      description: Each host field has three searchable parts, the 'name', 'label',
        and 'description'. By default only the 'name' will be searched. If you want
        to expand the search to include the description, you would enter 'name,description' for this argument.
      isArray: true
      name: search_in
      predefined:
      - name
      - description
      - label
      required: false
      secret: false
    - auto: PREDEFINED
      default: true
      defaultValue: 'false'
      description: Determines whether to match the case of the entered search term.
      isArray: false
      name: case_sensitive
      predefined:
      - 'false'
      - 'true'
      required: false
      secret: false
    - auto: PREDEFINED
      default: true
      defaultValue: 'False'
      description: Determines whether the search term is matched against the entirety
        of the potential host field instead of just seeing whether the host field
        contains the search term.
      isArray: false
      name: match_exactly
      predefined:
      - 'False'
      - 'True'
      required: false
      secret: false
    - default: false
      description: The term by which to filter host fields. By default, the search will
        be case insensitive and checked to see if a host field contains the search
        term unless otherwise specified in the 'case_sensitive' and 'match_exactly'
        arguments respectively.
      isArray: false
      name: search_term
      required: false
      secret: false
    - auto: PREDEFINED
      default: true
      defaultValue: all_types
      description: Limit the search to host fields whose values are of a certain type.
        For example, to limit the search to host properties whose values are either
        boolean, ip, or a date, enter 'boolean,ip,date'.
      isArray: true
      name: host_field_type
      predefined:
      - string
      - boolean
      - appliance
      - port
      - service
      - list_change
      - change
      - ip
      - composite
      - ipv6
      - session
      - date
      - integer
      - tree_path
      required: false
      secret: false
    deprecated: false
    description: Retrieves an index of Forescout host fields that match the specified
      criteria.
    execution: false
    name: forescout-get-host-fields
    outputs:
    - contextPath: Forescout.HostField
      description: List index of host properties.
      type: Unknown
  - arguments:
    - default: false
      description: List of host properties to include in the output for the targeted
        endpoint. If a specified host property is not found, the property is omitted
        from the outputs. For a list of potential host properties that can be specified,
        run the 'forescout-get-host-fields' command. Requested fields should
        be comma separated.
      isArray: true
      name: fields
      required: false
      secret: false
    - default: false
      description: IP (ipv4) of the endpoint. To get the Endpoint identifiers - IPs,
        MAC addresses, and object IDs, run the `forescout-get-hosts` command.
      isArray: false
      name: ip
      required: false
      secret: false
    - default: false
      description: MAC address of the endpoint. To get the Endpoint identifiers - IPs,
        MAC addresses, and object IDs, run the `forescout-get-hosts` command.
      isArray: false
      name: mac
      required: false
      secret: false
    - default: false
      description: Forescout ID of the endpoint. To get the Endpoint identifiers - IPs,
        MAC addresses, and object IDs, run the `forescout-get-hosts` command.
      isArray: false
      name: id
      required: false
      secret: false
    deprecated: false
    description: Retrieves details of specified host.
    execution: false
    name: forescout-get-host
    outputs:
    - contextPath: Forescout.Host.MatchedFingerprint
      description: An endpoint might match multiple profiles. This property indicates
        all the classification profiles that this endpoint matches.
      type: Unknown
    - contextPath: Forescout.Host.EngineSeenPacket
      description: Indicates the host was seen by CounterACT.
      type: String
    - contextPath: Forescout.Host.Online
      description: Host is online.
      type: String
    - contextPath: Forescout.Host.PrimClassification
      description: Indicates the most specific endpoint function detected. If CounterACT
        detects multiple endpoint functions, the property is resolved as the most
        specific value that is common to all the detected functions. If there is no
        common value, the property is resolved as 'Multiple Suggestions'.
      type: String
    - contextPath: Forescout.Host.MacVendorString
      description: Indicates a value associated with the NIC Vendor.
      type: String
    - contextPath: Forescout.Host.SambaOpenPort
      description: NetBIOS ports that are open.
      type: String
    - contextPath: Forescout.Host.UserDefFp
      description: Indicates the operating system of the endpoint, as determined by
        classification tools.
      type: String
    - contextPath: Forescout.Host.Vendor
      description: Network Device Vendor, Type, and Model.
      type: String
    - contextPath: Forescout.Host.AgentVersion
      description: Indicates the SecureConnector version installed on a Windows host.
      type: String
    - contextPath: Forescout.Host.Fingerprint
      description: Passive OS detection based on Syn packets.
      type: String
    - contextPath: Forescout.Host.AccessIP
      description: Indicates the last IP that was investigated for this host.
      type: String
    - contextPath: Forescout.Host.VendorClassification
      description: Indicates the most specific vendor and model detected.
      type: String
    - contextPath: Forescout.Host.ManageAgent
      description: Indicates if the host is running SecureConnector.
      type: String
    - contextPath: Forescout.Host.Onsite
      description: Indicates that a host is connected to the organizational network.
      type: String
    - contextPath: Forescout.Host.MacPrefix32
      description: MAC prefix.
      type: String
    - contextPath: Forescout.Host.VaNetfunc
      description: Reported CDP VoIP device description for VA netfunc.
      type: String
    - contextPath: Forescout.Host.NmapDefFp7
      description: Nmap-OS Fingerprint (Ver. 7.01).
      type: String
    - contextPath: Forescout.Host.NmapDefFp5
      description: Nmap-OS Fingerprint (Ver. 5.3).
      type: String
    - contextPath: Forescout.Host.AgentInstallMode
      description: Indicates the SecureConnector deployment mode installed on the
        host.
      type: String
    - contextPath: Forescout.Host.NmapFp7
      description: Nmap-OS Class(Ver. 7.01) (Obsolete).
      type: String
    - contextPath: Forescout.Host.ClType
      description: Indicates how CounterACT determines the Network Function property
        of the endpoint.
      type: String
    - contextPath: Forescout.Host.ClRule
      description: Indicates the rule responsible for classifying the host.
      type: String
    - contextPath: Forescout.Host.AgentVisibleMode
      description: Indicates the SecureConnector visible mode installed on the host.
      type: String
    - contextPath: Forescout.Host.OSClassification
      description: Operating system.
      type: String
    - contextPath: Forescout.Host.ClassificationSourceOS
      description: Indicates how the OS classification property was
        determined for this endpoint.
      type: String
    - contextPath: Forescout.Host.LastNbtReportTime
      description: Last time the NBT name was reported.
      type: String
    - contextPath: Forescout.Host.Misc
      description: Miscellaneous.
      type: String
    - contextPath: Forescout.Host.ClassificationSourceFunc
      description: Indicates how the Function classification property was determined
        for this endpoint.
      type: String
    - contextPath: Forescout.Host.NmapNetfunc7
      description: Nmap-Network Function (Ver. 7.01).
      type: String
    - contextPath: Forescout.Host.MAC
      description: ARP spoofing (Obsolete).
      type: Unknown
    - contextPath: Forescout.Host.OpenPort
      description: Open ports.
      type: Unknown
    - contextPath: Forescout.Host.GstSignedInStat
      description: Logged in status.
      type: String
    - contextPath: Forescout.Host.DhcpClass
      description: The device class, according to the DHCP fingerprint.
      type: String
    - contextPath: Forescout.Host.ADM
      description: Admission events.
      type: String
    - contextPath: Forescout.Host.DhcpReqFingerprint
      description: The host DHCP request fingerprint.
      type: String
    - contextPath: Forescout.Host.DhcpOptFingerprint
      description: The host DHCP options fingerprint.
      type: String
    - contextPath: Forescout.Host.Ipv4ReportTime
      description: Indicates the last time that IPv4 reported to the infrastructure.
      type: String
    - contextPath: Forescout.Host.DhcpOS
      description: The device OS, according to the DHCP fingerprint.
      type: String
    - contextPath: Forescout.Host.DhcpHostname
      description: The device host name, as advertised by DHCP.
      type: String
    - contextPath: Forescout.Host.IPAddress
      description: Host IP address.
      type: String
    - contextPath: Forescout.Host.MACAddress
      description: Host MAC address.
      type: String
    - contextPath: Forescout.Host.ID
      description: Forescout ID number for the host.
      type: Number
    - contextPath: Endpoint.IPAddress
      description: IP Address of the host.
      type: String
    - contextPath: Endpoint.MACAddress
      description: MAC address of the host.
      type: String
    - contextPath: Endpoint.DHCPServer
      description: Endpoint DHCP server.
      type: String
    - contextPath: Endpoint.Hostname
      description: Hostname of the endpoint.
      type: String
    - contextPath: Endpoint.OS
      description: Endpoint OS.
      type: String
    - contextPath: Endpoint.Model
      description: Vendor and model of the endpoint.
      type: String
    - contextPath: Endpoint.Domain
      description: Domain of the endpoint.
      type: String
  - deprecated: false
    description: |-
      Retrieves a list of all policies defined in the Forescout platform and
      their sub-rules.
    execution: false
    name: forescout-get-policies
    outputs:
    - contextPath: Forescout.Policy.ID
      description: Forescout ID for the policy.
      type: String
    - contextPath: Forescout.Policy.Name
      description: Forescout name of the policy.
      type: String
    - contextPath: Forescout.Policy.Description
      description: Description of the policy.
      type: String
    - contextPath: Forescout.Policy.Rule
      description: List of rules that make up the policy.
      type: Unknown
  - arguments:
    - auto: PREDEFINED
      default: true
      defaultValue: update
      description: The type of update to perform on a host field.
      isArray: false
      name: update_type
      predefined:
      - update
      - delete
      required: false
      secret: false
    - default: false
      description: The IP address of the target host. Required if 'updated_type' is
        "update" or "delete".
      isArray: false
      name: host_ip
      required: true
      secret: false
    - default: false
      description: Enter the the name of the field to update. Composite fields should
        be updated using the 'fields_json' command argument.
      isArray: false
      name: field
      required: false
      secret: false
    - default: false
      description: Value to be assigned to the field specified in the 'field' argument.
        If the value is a list of items, then items should be separated using a comma.
      isArray: true
      name: value
      required: false
      secret: false
    - default: false
      description: 'One may perform multiple field-value assignments using this command
        argument. The argument should be entered in valid JSON format. This argument
        is useful for setting composite fields although other fields may be entered
        as well. For example, ''{"Example_Composite": [{"Shape": "Triangle", "Color":
        "Beige"}, {"Shape": "Square", "Color": "Violet"}], "String_Field": "Example"}''
        where ''Example_Composite'' is the name of the Composite field in Forescout
        and ''Shape'' and ''Color'' are sub fields. In the example, ''String_Field''
        is a regular host field of type string whose value will be assigned ''Example''.
        If the composite field was defined in Forescout as an aggregate property then
        additional records will be appended, otherwise they will be overwritten. '
      isArray: false
      name: fields_json
      required: false
      secret: false
    deprecated: false
    description: Update a host's field. If a List field or Composite field
      has not been defined in Forescout to 'Aggregate new values from each update'
      then performing an update operation on a field will overwrite previous data
      written to that field.
    execution: false
    name: forescout-update-host-fields
  - arguments:
    - auto: PREDEFINED
      default: true
      defaultValue: add_list_values
      description: The type of update to perform on a Forescout list.
      isArray: false
      name: update_type
      predefined:
      - add_list_values
      - delete_list_values
      - delete_all_list_values
      required: false
      secret: false
    - default: false
      description: Names of lists defined in the Forescout platform that you wish
        to update. If the 'update_type' is set to 'delete_all_list_values' then it
        is unnecessary to fill in the 'values' command argument. Multiple list names
        should be separated by a comma. To find names of lists that may be updated,
        navigate to *Tools* > *Options* > *Lists* in the Forescout platform.
      isArray: true
      name: list_names
      required: true
      secret: false
    - default: false
      description: The values to add or delete from the lists entered in the 'list_names'
        command argument. Multiple values should separated by a comma. Note that the
        values entered here will be updated for all of the lists entered in the 'list_names'
        command argument.
      isArray: true
      name: values
      required: false
      secret: false
    deprecated: false
    description: Update Forescout lists.
    execution: false
    name: forescout-update-lists
  dockerimage: demisto/python3:3.7.3.221
  isfetch: false
  runonce: false
  script: '-'
  type: python
<<<<<<< HEAD
=======
  subtype: python3
releaseNotes: "-"
>>>>>>> 52628410
tests:
- Forescout-Test<|MERGE_RESOLUTION|>--- conflicted
+++ resolved
@@ -481,10 +481,7 @@
   runonce: false
   script: '-'
   type: python
-<<<<<<< HEAD
-=======
   subtype: python3
 releaseNotes: "-"
->>>>>>> 52628410
 tests:
 - Forescout-Test