--- conflicted
+++ resolved
@@ -1641,9 +1641,5 @@
   runonce: false
 tests:
 - virusTotalPrivateAPI-test-playbook
-<<<<<<< HEAD
 - File Enrichment - Virus Total Private API Test
-=======
-- File Enrichment - Virus Total Private API Test
-releaseNotes: Added fullResponseGlobal parameter. Determines whether to return all results, which can number in the thousands. If "true", returns all results and overrides the _fullResponse_ argument (if set to "false") in a command. If "false", the _fullResponse_ argument in the command determines how results are returned. implemented new mechanism for vt-private-get-url-report to support multiple urls and work around for issue with api, add context to get-url/file/domain-report commands, fix of Dbot score in ip-report command. Added mechanism that determines a file or URL are malicious based on trusted vendors.
->>>>>>> be30d06f
+releaseNotes: Added fullResponseGlobal parameter. Determines whether to return all results, which can number in the thousands. If "true", returns all results and overrides the _fullResponse_ argument (if set to "false") in a command. If "false", the _fullResponse_ argument in the command determines how results are returned. implemented new mechanism for vt-private-get-url-report to support multiple urls and work around for issue with api, add context to get-url/file/domain-report commands, fix of Dbot score in ip-report command. Added mechanism that determines a file or URL are malicious based on trusted vendors.