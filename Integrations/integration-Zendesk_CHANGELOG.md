--- conflicted
+++ resolved
@@ -1,9 +1,5 @@
 ## [Unreleased]
-<<<<<<< HEAD
 -
 
 ## [19.12.1] - 2019-12-25
-Fixed an issue where the ***zendesk-add-user*** command didn't return an error when a user is already exists.
-=======
- -
->>>>>>> 230b116d
+Fixed an issue where the ***zendesk-add-user*** command didn't return an error when a user is already exists.