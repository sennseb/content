import demistomock as demisto
from CommonServerPython import *
from CommonServerUserPython import *

''' IMPORTS '''

import json
import requests

# Disable insecure warnings
requests.packages.urllib3.disable_warnings()

''' GLOBALS/PARAMS '''
PARAMS = demisto.params()
API_KEY = PARAMS.get('api_key')
# Remove trailing slash to prevent wrong URL path to service
SERVER = 'https://autofocus.paloaltonetworks.com'
# Should we use SSL
USE_SSL = not PARAMS.get('insecure', False)
# Service base URL
BASE_URL = SERVER + '/api/v1.0'
# Headers to be sent in requests
HEADERS = {
    'Content-Type': 'application/json'
}

API_PARAM_DICT = {
    'scope': {
        'Private': 'private',
        'Public': 'public',
        'Global': 'global'
    },
    'order': {
        'Ascending': 'asc',
        'Descending': 'desc'
    },
    'sort': {
        'App Name': 'app_name',
        'App Packagename': 'app_packagename',
        'File type': 'filetype',
        'Size': 'size',
        'Finish Date': 'finish_date',
        'First Seen (Create Date)': 'create_date',
        'Last Updated (Update Date)': 'update_date',
        'MD5': 'md5',
        'SHA1': 'sha1',
        'SHA256': 'sha256',
        'Ssdeep Fuzzy Hash': 'ssdeep',
        'Application': 'app',
        'Device Country': 'device_country',
        'Device Country Code': 'device_countrycode',
        'Device Hostname': 'device_hostname',
        'Device Serial': 'device_serial',
        'Device vsys': 'vsys',
        'Destination Country': 'dst_country',
        'Destination Country Code': 'dst_countrycode',
        'Destination IP': 'dst_ip',
        'Destination Port': 'dst_port',
        'Email Charset': 'emailsbjcharset',
        'Industry': 'device_industry',
        'Source Country': 'src_country',
        'Source Country Code': 'src_countrycode',
        'Source IP': 'src_ip',
        'Source Port': 'src_port',
        'Time': 'tstamp',
        'Upload source': 'upload_srcPossible'
    },
    'tag_class': {
        'Actor': 'actor',
        'Campaign': 'campaign',
        'Exploit': 'exploit',
        'Malicious Behavior': 'malicious_behavior',
        'Malware Family': 'malware_family'

    },
    'search_arguments': {
        'file_hash': {
            'api_name': 'alias.hash',
            'operator': 'contains'
        },
        'domain': {
            'api_name': 'alias.domain',
            'operator': 'contains'
        },
        'ip': {
            'api_name': 'alias.ip_address',
            'operator': 'contains'
        },
        'url': {
            'api_name': 'alias.url',
            'operator': 'contains'
        },
        'wildfire_verdict': {
            'api_name': 'sample.malware',
            'operator': 'is',
            'translate': {
                'Malware': 1,
                'Grayware': 2,
                'Benign': 3,
                'Phishing': 4,
            }
        },
        'first_seen': {
            'api_name': 'sample.create_date',
            'operator': 'is in the range'
        },
        'last_updated': {
            'api_name': 'sample.update_date',
            'operator': 'is in the range'
        },
        'time_range': {
            'api_name': 'session.tstamp',
            'operator': 'is in the range'
        },
        'time_after': {
            'api_name': 'session.tstamp',
            'operator': 'is after'
        },
        'time_before': {
            'api_name': 'session.tstamp',
            'operator': 'is before'
        }
    },

    'file_indicators': {
        'Size': 'Size',
        'SHA1': 'SHA1',
        'SHA256': 'SHA256',
        'FileType': 'Type',
        'Tags': 'Tags',
        'FileName': 'Name'
    },
    'search_results': {
        'sha1': 'SHA1',
        'sha256': 'SHA256',
        'filetype': 'FileType',
        'malware': 'Verdict',
        'size': 'Size',
        'create_date': 'Created',
        'finish_date': 'Finished',
        'md5': 'MD5',
        'region': 'Region',
        'tag': 'Tags',
        '_id': 'ID',
        'tstamp': 'Seen',
        'filename': 'FileName',
        'device_industry': 'Industry',
        'upload_src': 'UploadSource',
        'fileurl': 'FileURL'
    }
}
SAMPLE_ANALYSIS_LINE_KEYS = {
    'behavior': {
        'display_name': 'behavior',
        'indexes': {
            'risk': 0,
            'behavior': -1
        }
    },
    'process': {
        'display_name': 'processes',
        'indexes': {
            'parent_process': 0,
            'action': 1
        }
    },
    'file': {
        'display_name': 'files',
        'indexes': {
            'parent_process': 0,
            'action': 1
        }
    },
    'registry': {
        'display_name': 'registry',
        'indexes': {
            'action': 1,
            'parameters': 2
        }
    },
    'dns': {
        'display_name': 'DNS',
        'indexes': {
            'query': 0,
            'response': 1
        }
    },
    'http': {
        'display_name': 'HTTP',
        'indexes': {
            'host': 0,
            'method': 1,
            'url': 2
        }
    },
    'connection': {
        'display_name': 'connections',
        'indexes': {
            'destination': 2
        }
    },
    'mutex': {
        'display_name': 'mutex',
        'indexes': {
            'process': 0,
            'action': 1,
            'parameters': 2
        }
    }
}
SAMPLE_ANALYSIS_COVERAGE_KEYS = {
    'wf_av_sig': {
        'display_name': 'wildfire_signatures',
        'fields': ['name', 'create_date']
    },
    'fileurl_sig': {
        'display_name': 'fileurl_signatures',
        'fields': ['name', 'create_date']
    },
    'dns_sig': {
        'display_name': 'dns_signatures',
        'fields': ['name', 'create_date']
    },
    'url_cat': {
        'display_name': 'url_categories',
        'fields': ['url', 'cat']
    }
}
''' HELPER FUNCTIONS '''


def parse_response(resp, err_operation):
    try:
        # Handle error responses gracefully
        res_json = resp.json()
        resp.raise_for_status()
        return res_json
    # Errors returned from AutoFocus
    except requests.exceptions.HTTPError:
        err_msg = f'{err_operation}: {res_json.get("message")}'
        if res_json.get("message").find('Requested sample not found') != -1:
            demisto.results(err_msg)
            sys.exit(0)
        elif res_json.get("message").find("AF Cookie Not Found") != -1:
            demisto.results(err_msg)
<<<<<<< HEAD
=======
            sys.exit(0)
>>>>>>> c2e772a4
        elif err_operation == 'Tag details operation failed' and \
                res_json.get("message").find("Tag") != -1 and res_json.get("message").find("not found") != -1:
            demisto.results(err_msg)
            sys.exit(0)
        else:
            return return_error(err_msg)
    # Unexpected errors (where no json object was received)
    except Exception as err:
        err_msg = f'{err_operation}: {err}'
        return return_error(err_msg)


def http_request(url_suffix, method='POST', data={}, err_operation=None):
    # A wrapper for requests lib to send our requests and handle requests and responses better
    data.update({'apiKey': API_KEY})
    demisto.log(str(data))
    res = requests.request(
        method=method,
        url=BASE_URL + url_suffix,
        verify=USE_SSL,
        data=json.dumps(data),
        headers=HEADERS
    )
    return parse_response(res, err_operation)


def validate_sort_and_order(sort, order):
    if sort and not order:
        return_error('Please specify the order of sorting (Ascending or Descending).')
    if order and not sort:
        return_error('Please specify a field to sort by.')
    return sort and order


def do_search(search_object, query, scope, size=None, sort=None, order=None, err_operation=None):
    path = '/samples/search' if search_object == 'samples' else '/sessions/search'
    data = {
        'query': query,
        'size': size
    }
    if scope:
        data.update({'scope': API_PARAM_DICT['scope'][scope]})  # type: ignore
    if validate_sort_and_order(sort, order):
        data.update({'sort': {API_PARAM_DICT['sort'][sort]: {'order': API_PARAM_DICT['order'][order]}}})  # type: ignore

    # Remove nulls
    data = createContext(data, removeNull=True)
    result = http_request(path, data=data, err_operation=err_operation)
    return result


def run_search(search_object, query, scope=None, size=None, sort=None, order=None):
    result = do_search(search_object, query=json.loads(query), scope=scope, size=size, sort=sort, order=order,
                       err_operation='Search operation failed')
    in_progress = result.get('af_in_progress')
    status = 'in progress' if in_progress else 'complete'
    search_info = {
        'AFCookie': result.get('af_cookie'),
        'Status': status
    }
    return search_info


def run_get_search_results(search_object, af_cookie):
    path = f'/samples/results/{af_cookie}' if search_object == 'samples' else f'/sessions/results/{af_cookie}'
    results = http_request(path, err_operation='Fetching search results failed')
    return results


def get_fields_from_hit_object(result_object, response_dict_name):
    new_object = {}
    af_params_dict = API_PARAM_DICT.get(response_dict_name)
    for key, value in result_object.items():
        if key in af_params_dict:  # type: ignore
            new_key = af_params_dict.get(key)  # type: ignore
            new_object[new_key] = value
        else:
            new_object[key] = value
    return new_object


def parse_hits_response(hits, response_dict_name):
    parsed_objects = []
    if not hits:
        return parsed_objects
    else:
        for hit in hits:
            flattened_obj = {}  # type: ignore
            flattened_obj.update(hit.get('_source'))
            flattened_obj['_id'] = hit.get('_id')
            parsed_obj = get_fields_from_hit_object(flattened_obj, response_dict_name)
            parsed_objects.append(parsed_obj)
        return parsed_objects


def get_search_results(search_object, af_cookie):
    results = run_get_search_results(search_object, af_cookie)
    parsed_results = parse_hits_response(results.get('hits'), 'search_results')
    in_progress = results.get('af_in_progress')
    status = 'in progress' if in_progress else 'complete'
    return parsed_results, status


def get_session_details(session_id):
    path = f'/session/{session_id}'
    result = http_request(path, err_operation='Get session failed')
    parsed_result = parse_hits_response(result.get('hits'), 'search_results')
    return parsed_result


def validate_if_line_needed(category, info_line):
    line = info_line.get('line')
    line_values = line.split(',')
    category_indexes = SAMPLE_ANALYSIS_LINE_KEYS.get(category).get('indexes')  # type: ignore
    if category == 'behavior':
        risk_index = category_indexes.get('risk')  # type: ignore
        risk = line_values[risk_index].strip()
        # only lines with risk higher the informational are considered
        return not risk == 'informational'
    elif category == 'registry':
        action_index = category_indexes.get('action')  # type: ignore
        action = line_values[action_index].strip()
        # Only lines with actions SetValueKey, CreateKey or RegSetValueEx are considered
        return action == 'SetValueKey' or action == 'CreateKey' or action == 'RegSetValueEx'
    elif category == 'file':
        action_index = category_indexes.get('action')  # type: ignore
        action = line_values[action_index].strip()
        benign_count = info_line.get('b') if info_line.get('b') else 0
        malicious_count = info_line.get('m') if info_line.get('m') else 0
        # Only lines with actions Create or CreateFileW where malicious count is grater than benign count are considered
        return (action == 'Create' or action == 'CreateFileW') and malicious_count > benign_count
    elif category == 'process':
        action_index = category_indexes.get('action')  # type: ignore
        action = line_values[action_index].strip()
        # Only lines with actions created, CreateKey or CreateProcessInternalW are considered
        return action == 'created' or action == 'CreateProcessInternalW'
    else:
        return True


def get_data_from_line(line, category_name):
    category_indexes = SAMPLE_ANALYSIS_LINE_KEYS.get(category_name).get('indexes')  # type: ignore
    values = line.split(',')
    sub_categories = {}
    if not category_indexes:
        return sub_categories
    else:
        for sub_category in category_indexes:  # type: ignore
            sub_category_index = category_indexes.get(sub_category)  # type: ignore
            sub_categories.update({
                sub_category: values[sub_category_index]
            })
        return sub_categories


def get_data_from_coverage_sub_category(sub_category_name, sub_category_data):
    sub_categories_list = []
    for item in sub_category_data:
        new_sub_category = {}
        fields_to_extract = SAMPLE_ANALYSIS_COVERAGE_KEYS.get(sub_category_name).get('fields')  # type: ignore
        for field in fields_to_extract:  # type: ignore
            new_sub_category[field] = item.get(field)  # type: ignore
        sub_categories_list.append(new_sub_category)
    return sub_categories_list


def parse_coverage_sub_categories(coverage_data):
    new_coverage = {}
    for sub_category_name, sub_category_data in coverage_data.items():
        if sub_category_name in SAMPLE_ANALYSIS_COVERAGE_KEYS:
            new_sub_category_data = get_data_from_coverage_sub_category(sub_category_name, sub_category_data)
            new_sub_category_name = SAMPLE_ANALYSIS_COVERAGE_KEYS.get(sub_category_name).get(  # type: ignore
<<<<<<< HEAD
                'display_name')  # type: ignore
=======
                'display_name')
>>>>>>> c2e772a4
            new_coverage[new_sub_category_name] = new_sub_category_data
    return {'coverage': new_coverage}


def parse_lines_from_os(category_name, data, filter_data_flag):
    new_lines = []
    for info_line in data:
        if not filter_data_flag or validate_if_line_needed(category_name, info_line):
            new_sub_categories = get_data_from_line(info_line.get('line'), category_name)
            new_lines.append(new_sub_categories)
    return new_lines


def parse_sample_analysis_response(resp, filter_data_flag):
    analysis = {}
    for category_name, category_data in resp.items():
        if category_name in SAMPLE_ANALYSIS_LINE_KEYS:
            new_category = {}
            for os_name, os_data in category_data.items():
                os_sanitized_data = parse_lines_from_os(category_name, os_data, filter_data_flag)
                new_category[os_name] = os_sanitized_data

            category_dict = SAMPLE_ANALYSIS_LINE_KEYS.get(category_name)
            analysis.update({category_dict['display_name']: new_category})  # type: ignore

        elif category_name == 'coverage':
            new_category = parse_coverage_sub_categories(category_data)
            analysis.update(new_category)

    return analysis


def sample_analysis(sample_id, os, filter_data_flag):
    path = f'/sample/{sample_id}/analysis'
    data = {
        'coverage': 'true'
    }
    if os:
        data['platforms'] = [os]  # type: ignore
    result = http_request(path, data=data, err_operation='Sample analysis failed')
    analysis_obj = parse_sample_analysis_response(result, filter_data_flag)
    return analysis_obj


def parse_tag_details_response(resp):
    tag_details = resp.get('tag')
    fields_to_extract_from_tag_details = [
        'public_tag_name',
        'tag_name',
        'customer_name',
        'source',
        'tag_definition_scope',
        'tag_definition_status',
        'tag_class',
        'count',
        'lasthit',
    ]
    new_tag_info = {}
    for field in fields_to_extract_from_tag_details:
        new_tag_info[field] = tag_details.get(field)

    tag_group_details = resp.get('tag_groups')
    if tag_group_details:
        new_tag_info['tag_group'] = tag_group_details

    return new_tag_info


def autofocus_tag_details(tag_name):
    path = f'/tag/{tag_name}'
    resp = http_request(path, err_operation='Tag details operation failed')
    tag_info = parse_tag_details_response(resp)
    return tag_info


def validate_tag_scopes(private, public, commodity, unit42):
    if not private and not public and not commodity and not unit42:
        return_error('Add at least one Tag scope by setting `commodity`, `private`, `public` or `unit42` to True')


def autofocus_top_tags_search(scope, tag_class_display, private, public, commodity, unit42):
    validate_tag_scopes(private, public, commodity, unit42)
    tag_class = API_PARAM_DICT['tag_class'][tag_class_display]  # type: ignore
    query = {
        "operator": "all",
        "children": [
            {
                "field": "sample.tag_class",
                "operator": "is",
                "value": tag_class
            }
        ]
    }
    tag_scopes = list()
    if private:
        tag_scopes.append('private')
    if public:
        tag_scopes.append('public')
    if commodity:
        tag_scopes.append('commodity')
    if unit42:
        tag_scopes.append('unit42')
    data = {
        'query': query,
        'scope': scope,
        'tagScopes': tag_scopes
    }
    path = '/top-tags/search/'
    resp = http_request(path, data=data, err_operation='Top tags operation failed')
    in_progress = resp.get('af_in_progress')
    status = 'in progress' if in_progress else 'complete'
    search_info = {
        'AFCookie': resp.get('af_cookie'),
        'Status': status
    }
    return search_info


def parse_top_tags_response(response):
    top_tags_list = []
    top_tags = response.get('top_tags')
    if not top_tags:
        top_tags_list
    else:
        for tag in top_tags:
            fields_to_extract_from_top_tags = ['tag_name', 'public_tag_name', 'count', 'lasthit']
            new_tag = {}
            for field in fields_to_extract_from_top_tags:
                new_tag[field] = tag[field]
            top_tags_list.append(new_tag)
        return top_tags_list


def get_top_tags_results(af_cookie):
    path = f'/top-tags/results/{af_cookie}'
    results = http_request(path, err_operation='Fetching top tags results failed')
    top_tags = parse_top_tags_response(results)
    in_progress = results.get('af_in_progress')
    status = 'in progress' if in_progress else 'complete'
    return top_tags, status


def print_hr_by_category(category_name, category_data):
    hr = content = f'### {string_to_table_header(category_name)}:\nNo entries'
    if category_name == 'coverage':
        content = category_data
        if category_data:
            hr = tableToMarkdown(f'{string_to_table_header(category_name)}:', category_data,
                                 headerTransform=string_to_table_header)
        else:
            hr = f'### {string_to_table_header(category_name)}:\nNo entries'
        demisto.results({
            'Type': entryTypes['note'],
            'ContentsFormat': formats['text'],
            'Contents': content,
            'HumanReadable': hr
        })
    else:
        for os_name, os_data in category_data.items():
            content = os_data
            table_header = f'{category_name}_{os_name}'
            if os_data:
                hr = tableToMarkdown(f'{string_to_table_header(table_header)}:', os_data,
                                     headerTransform=string_to_table_header)
            else:
                hr = f'### {string_to_table_header(table_header)}:\nNo entries'
            demisto.results({
                'Type': entryTypes['note'],
                'ContentsFormat': formats['text'],
                'Contents': content,
                'HumanReadable': hr
            })


def get_files_data_from_results(results):
    """
    Gets a list of results and for each result returns a file object includes all relevant file indicators exists
    in that result
    :param results: a list of dictionaries
    :return: a list of file objects
    """
    files = []
    if results:
        for result in results:
            raw_file = get_fields_from_hit_object(result, 'file_indicators')
            file_data = filter_object_entries_by_dict_values(raw_file, 'file_indicators')
            files.append(file_data)
    return files


def filter_object_entries_by_dict_values(result_object, response_dict_name):
    """
    Gets a dictionary (result_object) and filters it's keys by the values of another
    dictionary (response_dict_name)
    input: response_dict_name = 'file_indicators' - see API_PARAM_DICT above
           result_object = {
                              "app": "web-browsing",
                              "vsys": 1,
                              "SHA256": "18c9acd34a3aea09121f027857e0004a3ea33a372b213a8361e8a978330f0dc8",
                              "UploadSource": "Firewall",
                              "src_port": 80,
                              "device_serial": "007051000050926",
                              "Seen": "2019-07-24T09:37:04",
                              "Name": "wildfire-test-pe-file.exe",
                              "user_id": "unknown",
                              "src_country": "United States",
                              "src_countrycode": "US",
                              "dst_port": 65168,
                              "device_countrycode": "US",
                              "Industry": "High Tech",
                              "Region": "us",
                              "device_country": "United States",
                              "ID": "179972200903"
                            }
    output: {
                "SHA256": "18c9acd34a3aea09121f027857e0004a3ea33a372b213a8361e8a978330f0dc8",
                "Name": "wildfire-test-pe-file.exe"
            }
    :param result_object: a dictionary representing an object
    :param response_dict_name: a dictionary which it's values are the relevant fields (filters)
    :return: the result_object filtered by the relevant fields
    """
    af_params_dict = API_PARAM_DICT.get(response_dict_name)
    result_object_filtered = {}
    if af_params_dict and isinstance(result_object, dict) and isinstance(af_params_dict, dict):
        for key in result_object.keys():
            if key in af_params_dict.values():  # type: ignore
                result_object_filtered[key] = result_object.get(key)
    return result_object_filtered


def search_samples(query=None, scope=None, size=None, sort=None, order=None, file_hash=None, domain=None, ip=None,
                   url=None, wildfire_verdict=None, first_seen=None, last_updated=None):
    validate_no_query_and_indicators(query, [file_hash, domain, ip, url, wildfire_verdict, first_seen, last_updated])
    if not query:
        validate_no_multiple_indicators_for_search([file_hash, domain, ip, url])
        query = build_sample_search_query(file_hash, domain, ip, url, wildfire_verdict, first_seen, last_updated)
    return run_search('samples', query=query, scope=scope, size=size, sort=sort, order=order)


def build_sample_search_query(file_hash, domain, ip, url, wildfire_verdict, first_seen, last_updated):
    indicator_args_for_query = {
        'file_hash': file_hash,
        'domain': domain,
        'ip': ip,
        'url': url
    }
    indicator_list = build_indicator_children_query(indicator_args_for_query)
    indicator_query = build_logic_query('OR', indicator_list)
    filtering_args_for_search = {}  # type: ignore
    if wildfire_verdict:
        filtering_args_for_search['wildfire_verdict'] = \
            demisto.get(API_PARAM_DICT, f'search_arguments.wildfire_verdict.translate.{wildfire_verdict}')
    if first_seen:
        filtering_args_for_search['first_seen'] = first_seen
    if last_updated:
        filtering_args_for_search['last_updated'] = last_updated
    filters_list = build_children_query(filtering_args_for_search)
    filters_list.append(indicator_query)
    logic_query = build_logic_query('AND', filters_list)
    return json.dumps(logic_query)


def search_sessions(query=None, size=None, sort=None, order=None, file_hash=None, domain=None, ip=None, url=None,
                    from_time=None, to_time=None):
    validate_no_query_and_indicators(query, [file_hash, domain, ip, url, from_time, to_time])
    if not query:
        validate_no_multiple_indicators_for_search([file_hash, domain, ip, url])
        query = build_session_search_query(file_hash, domain, ip, url, from_time, to_time)
    return run_search('sessions', query=query, size=size, sort=sort, order=order)


def build_session_search_query(file_hash, domain, ip, url, from_time, to_time):
    indicator_args_for_query = {
        'file_hash': file_hash,
        'domain': domain,
        'ip': ip,
        'url': url
    }
    indicator_list = build_indicator_children_query(indicator_args_for_query)
    indicator_query = build_logic_query('OR', indicator_list)
    time_filters_for_search = {}  # type: ignore
    if from_time and to_time:
        time_filters_for_search = {'time_range': [from_time, to_time]}
    elif from_time:
        time_filters_for_search = {'time_after': [from_time]}
    elif to_time:
        time_filters_for_search = {'time_before': [to_time]}

    filters_list = build_children_query(time_filters_for_search)
    filters_list.append(indicator_query)
    logic_query = build_logic_query('AND', filters_list)
    return json.dumps(logic_query)


def build_logic_query(logic_operator, condition_list):
    operator = None
    if logic_operator == 'AND':
        operator = 'all'
    elif logic_operator == 'OR':
        operator = 'any'
    return {
        'operator': operator,
        'children': condition_list
    }


def build_children_query(args_for_query):
    children_list = []  # type: ignore
    for key, val in args_for_query.items():
        field_api_name = API_PARAM_DICT['search_arguments'][key]['api_name']  # type: ignore
        operator = API_PARAM_DICT['search_arguments'][key]['operator']  # type: ignore
        children_list += children_list_generator(field_api_name, operator, [val])
    return children_list


def build_indicator_children_query(args_for_query):
    for key, val in args_for_query.items():
        if val:
            field_api_name = API_PARAM_DICT['search_arguments'][key]['api_name']  # type: ignore
            operator = API_PARAM_DICT['search_arguments'][key]['operator']  # type: ignore
            children_list = children_list_generator(field_api_name, operator, val)
    return children_list


def children_list_generator(field_name, operator, val_list):
    query_list = []
    for value in val_list:
        query_list.append({
            'field': field_name,
            'operator': operator,
            'value': value
        })
    return query_list


def validate_no_query_and_indicators(query, arg_list):
    if query:
        for arg in arg_list:
            if arg:
                return_error(f'The search command can either run a search using a custom query '
                             f'or use the builtin arguments, but not both')


def validate_no_multiple_indicators_for_search(arg_list):
    used_arg = None
    for arg in arg_list:
        if arg and used_arg:
            return_error(f'The search command can receive one indicator type at a time, two were given: {used_arg}, '
                         f'{arg}. For multiple indicator types use the custom query')
        elif arg:
            used_arg = arg
    if not used_arg:
        return_error('In order to perform a samples/sessions search, a query or an indicator must be given.')
    return


''' COMMANDS'''


def test_module():
    """
    Performs basic get request to get item samples
    """
    query = {
        'operator': 'all',
        'children': [
            {
                'field': 'sample.malware',
                'operator': 'is',
                'value': 1
            }
        ]
    }

    do_search('samples', query=query, scope='Public', err_operation='Test module failed')
    return


def search_samples_command():
    args = demisto.args()
    file_hash = argToList(args.get('file_hash'))
    domain = argToList(args.get('domain'))
    ip = argToList(args.get('ip'))
    url = argToList(args.get('url'))
    wildfire_verdict = args.get('wildfire_verdict')
    first_seen = argToList(args.get('first_seen'))
    last_updated = argToList(args.get('last_updated'))
    query = args.get('query')
    scope = args.get('scope')
    max_results = args.get('max_results')
    sort = args.get('sort')
    order = args.get('order')
    info = search_samples(query=query, scope=scope, size=max_results, sort=sort, order=order, file_hash=file_hash,
                          domain=domain, ip=ip, url=url, wildfire_verdict=wildfire_verdict, first_seen=first_seen,
                          last_updated=last_updated)
    md = tableToMarkdown(f'Search Samples Info:', info)
    demisto.results({
        'Type': entryTypes['note'],
        'ContentsFormat': formats['text'],
        'Contents': info,
        'EntryContext': {'AutoFocus.SamplesSearch(val.AFCookie == obj.AFCookie)': info},
        'HumanReadable': md
    })


def search_sessions_command():
    args = demisto.args()
    file_hash = argToList(args.get('file_hash'))
    domain = argToList(args.get('domain'))
    ip = argToList(args.get('ip'))
    url = argToList(args.get('url'))
    from_time = args.get('from_time')
    to_time = args.get('to_time')
    query = args.get('query')
    max_results = args.get('max_results')
    sort = args.get('sort')
    order = args.get('order')
    info = search_sessions(query=query, size=max_results, sort=sort, order=order, file_hash=file_hash, domain=domain,
                           ip=ip, url=url, from_time=from_time, to_time=to_time)
    md = tableToMarkdown(f'Search Sessions Info:', info)
    demisto.results({
        'Type': entryTypes['note'],
        'ContentsFormat': formats['text'],
        'Contents': info,
        'EntryContext': {'AutoFocus.SessionsSearch(val.AFCookie == obj.AFCookie)': info},
        'HumanReadable': md
    })


def samples_search_results_command():
    args = demisto.args()
    af_cookie = args.get('af_cookie')
    results, status = get_search_results('samples', af_cookie)
    files = get_files_data_from_results(results)
    if len(results) < 1:
        md = results = 'No entries found that match the query'
        status = 'complete'
    else:
        md = tableToMarkdown(f'Search Samples Results is {status}', results)
    context = {
        'AutoFocus.SamplesResults(val.ID === obj.ID)': results,
        'AutoFocus.SamplesSearch(val.AFCookie ==== obj.AFCookie)': {'Status': status, 'AFCookie': af_cookie},
        outputPaths['file']: files
    }
    demisto.results({
        'Type': entryTypes['note'],
        'ContentsFormat': formats['text'],
        'Contents': results,
        'EntryContext': context,
        'HumanReadable': md
    })


def sessions_search_results_command():
    args = demisto.args()
    af_cookie = args.get('af_cookie')
    results, status = get_search_results('sessions', af_cookie)
    files = get_files_data_from_results(results)
    if len(results) < 1:
        md = results = 'No entries found that match the query'
        status = 'complete'
    else:
        md = tableToMarkdown(f'Search Sessions Results is {status}', results)
    context = {
        'AutoFocus.SessionsResults(val.ID === obj.ID)': results,
        'AutoFocus.SessionsSearch(val.AFCookie === obj.AFCookie)': {'Status': status, 'AFCookie': af_cookie},
        outputPaths['file']: files
    }
    demisto.results({
        'Type': entryTypes['note'],
        'ContentsFormat': formats['text'],
        'Contents': results,
        'EntryContext': context,
        'HumanReadable': md
    })


def get_session_details_command():
    args = demisto.args()
    session_id = args.get('session_id')
    result = get_session_details(session_id)
    files = get_files_data_from_results(result)
    md = tableToMarkdown(f'Session {session_id}:', result)
    context = {
        'AutoFocus.Sessions(val.ID === obj.ID)': result,
        outputPaths['file']: files
    }
    demisto.results({
        'Type': entryTypes['note'],
        'ContentsFormat': formats['text'],
        'Contents': result,
        'EntryContext': context,
        'HumanReadable': md
    })


def sample_analysis_command():
    args = demisto.args()
    sample_id = args.get('sample_id')
    os = args.get('os')
    filter_data = False if args.get('filter_data') == 'False' else True
    analysis = sample_analysis(sample_id, os, filter_data)
    context = createContext(analysis, keyTransform=string_to_context_key)
    demisto.results({
        'Type': entryTypes['note'],
        'ContentsFormat': formats['text'],
        'Contents': {'ID': sample_id, 'Analysis': analysis},
        'HumanReadable': f'### Sample Analysis results for {sample_id}:',
        'EntryContext': {f'AutoFocus.SampleAnalysis(val.ID == obj.ID)': {'ID': sample_id, 'Analysis': context}},
    })
    for category_name, category_data in analysis.items():
        print_hr_by_category(category_name, category_data)


def tag_details_command():
    args = demisto.args()
    tag_name = args.get('tag_name')
    result = autofocus_tag_details(tag_name)
    md = tableToMarkdown(f'Tag {tag_name} details:', result, headerTransform=string_to_table_header)
    context = createContext(result, keyTransform=string_to_context_key)
    demisto.results({
        'Type': entryTypes['note'],
        'ContentsFormat': formats['text'],
        'Contents': result,
        'EntryContext': {'AutoFocus.Tag(val.ID == obj.ID)': context},
        'HumanReadable': md
    })


def top_tags_search_command():
    args = demisto.args()
    scope = args.get('scope')
    tag_class = args.get('class')
    private = args.get('private') == 'True'
    public = args.get('public') == 'True'
    commodity = args.get('commodity') == 'True'
    unit42 = args.get('unit42') == 'True'
    info = autofocus_top_tags_search(scope, tag_class, private, public, commodity, unit42)
    md = tableToMarkdown(f'Top tags search Info:', info)
    demisto.results({
        'Type': entryTypes['note'],
        'ContentsFormat': formats['text'],
        'Contents': info,
        'EntryContext': {'AutoFocus.TopTagsSearch(val.AFCookie == obj.AFCookie)': info},
        'HumanReadable': md
    })


def top_tags_results_command():
    args = demisto.args()
    af_cookie = args.get('af_cookie')
    results, status = get_top_tags_results(af_cookie)
    md = tableToMarkdown(f'Search Top Tags Results is {status}:', results, headerTransform=string_to_table_header)
    context = createContext(results, keyTransform=string_to_context_key)
    demisto.results({
        'Type': entryTypes['note'],
        'ContentsFormat': formats['text'],
        'Contents': results,
        'EntryContext': {'AutoFocus.TopTagsResults(val.PublicTagName == obj.PublicTagName)': context,
                         'AutoFocus.TopTagsSearch(val.AFCookie == obj.AFCookie)': {'Status': status,
                                                                                   'AFCookie': af_cookie}},
        'HumanReadable': md
    })


''' COMMANDS MANAGER / SWITCH PANEL '''

LOG('Command being called is %s' % (demisto.command()))

try:
    # Remove proxy if not set to true in params
    handle_proxy()
    active_command = demisto.command()
    if active_command == 'test-module':
        # This is the call made when pressing the integration test button.
        test_module()
        demisto.results('ok')
    elif active_command == 'autofocus-search-samples':
        search_samples_command()
    elif active_command == 'autofocus-search-sessions':
        search_sessions_command()
    elif active_command == 'autofocus-samples-search-results':
        samples_search_results_command()
    elif active_command == 'autofocus-sessions-search-results':
        sessions_search_results_command()
    elif active_command == 'autofocus-get-session-details':
        get_session_details_command()
    elif active_command == 'autofocus-sample-analysis':
        sample_analysis_command()
    elif active_command == 'autofocus-tag-details':
        tag_details_command()
    elif active_command == 'autofocus-top-tags-search':
        top_tags_search_command()
    elif active_command == 'autofocus-top-tags-results':
        top_tags_results_command()


# Log exceptions
except Exception as e:
    LOG(e)
    LOG.print_log()
    return_error(f'Unexpected error: {e}')<|MERGE_RESOLUTION|>--- conflicted
+++ resolved
@@ -243,10 +243,7 @@
             sys.exit(0)
         elif res_json.get("message").find("AF Cookie Not Found") != -1:
             demisto.results(err_msg)
-<<<<<<< HEAD
-=======
             sys.exit(0)
->>>>>>> c2e772a4
         elif err_operation == 'Tag details operation failed' and \
                 res_json.get("message").find("Tag") != -1 and res_json.get("message").find("not found") != -1:
             demisto.results(err_msg)
@@ -262,7 +259,6 @@
 def http_request(url_suffix, method='POST', data={}, err_operation=None):
     # A wrapper for requests lib to send our requests and handle requests and responses better
     data.update({'apiKey': API_KEY})
-    demisto.log(str(data))
     res = requests.request(
         method=method,
         url=BASE_URL + url_suffix,
@@ -330,16 +326,13 @@
 
 def parse_hits_response(hits, response_dict_name):
     parsed_objects = []
-    if not hits:
-        return parsed_objects
-    else:
-        for hit in hits:
-            flattened_obj = {}  # type: ignore
-            flattened_obj.update(hit.get('_source'))
-            flattened_obj['_id'] = hit.get('_id')
-            parsed_obj = get_fields_from_hit_object(flattened_obj, response_dict_name)
-            parsed_objects.append(parsed_obj)
-        return parsed_objects
+    for hit in hits:
+        flattened_obj = {}  # type: ignore
+        flattened_obj.update(hit.get('_source'))
+        flattened_obj['_id'] = hit.get('_id')
+        parsed_obj = get_fields_from_hit_object(flattened_obj, response_dict_name)
+        parsed_objects.append(parsed_obj)
+    return parsed_objects
 
 
 def get_search_results(search_object, af_cookie):
@@ -391,15 +384,12 @@
     category_indexes = SAMPLE_ANALYSIS_LINE_KEYS.get(category_name).get('indexes')  # type: ignore
     values = line.split(',')
     sub_categories = {}
-    if not category_indexes:
-        return sub_categories
-    else:
-        for sub_category in category_indexes:  # type: ignore
-            sub_category_index = category_indexes.get(sub_category)  # type: ignore
-            sub_categories.update({
-                sub_category: values[sub_category_index]
-            })
-        return sub_categories
+    for sub_category in category_indexes:  # type: ignore
+        sub_category_index = category_indexes.get(sub_category)  # type: ignore
+        sub_categories.update({
+            sub_category: values[sub_category_index]
+        })
+    return sub_categories
 
 
 def get_data_from_coverage_sub_category(sub_category_name, sub_category_data):
@@ -419,11 +409,7 @@
         if sub_category_name in SAMPLE_ANALYSIS_COVERAGE_KEYS:
             new_sub_category_data = get_data_from_coverage_sub_category(sub_category_name, sub_category_data)
             new_sub_category_name = SAMPLE_ANALYSIS_COVERAGE_KEYS.get(sub_category_name).get(  # type: ignore
-<<<<<<< HEAD
-                'display_name')  # type: ignore
-=======
                 'display_name')
->>>>>>> c2e772a4
             new_coverage[new_sub_category_name] = new_sub_category_data
     return {'coverage': new_coverage}
 
@@ -544,17 +530,13 @@
 
 def parse_top_tags_response(response):
     top_tags_list = []
-    top_tags = response.get('top_tags')
-    if not top_tags:
-        top_tags_list
-    else:
-        for tag in top_tags:
-            fields_to_extract_from_top_tags = ['tag_name', 'public_tag_name', 'count', 'lasthit']
-            new_tag = {}
-            for field in fields_to_extract_from_top_tags:
-                new_tag[field] = tag[field]
-            top_tags_list.append(new_tag)
-        return top_tags_list
+    for tag in response.get('top_tags'):
+        fields_to_extract_from_top_tags = ['tag_name', 'public_tag_name', 'count', 'lasthit']
+        new_tag = {}
+        for field in fields_to_extract_from_top_tags:
+            new_tag[field] = tag[field]
+        top_tags_list.append(new_tag)
+    return top_tags_list
 
 
 def get_top_tags_results(af_cookie):
@@ -606,11 +588,10 @@
     :return: a list of file objects
     """
     files = []
-    if results:
-        for result in results:
-            raw_file = get_fields_from_hit_object(result, 'file_indicators')
-            file_data = filter_object_entries_by_dict_values(raw_file, 'file_indicators')
-            files.append(file_data)
+    for result in results:
+        raw_file = get_fields_from_hit_object(result, 'file_indicators')
+        file_data = filter_object_entries_by_dict_values(raw_file, 'file_indicators')
+        files.append(file_data)
     return files
 
 
@@ -648,7 +629,7 @@
     """
     af_params_dict = API_PARAM_DICT.get(response_dict_name)
     result_object_filtered = {}
-    if af_params_dict and isinstance(result_object, dict) and isinstance(af_params_dict, dict):
+    if af_params_dict:
         for key in result_object.keys():
             if key in af_params_dict.values():  # type: ignore
                 result_object_filtered[key] = result_object.get(key)
@@ -861,7 +842,6 @@
     files = get_files_data_from_results(results)
     if len(results) < 1:
         md = results = 'No entries found that match the query'
-        status = 'complete'
     else:
         md = tableToMarkdown(f'Search Samples Results is {status}', results)
     context = {
@@ -885,7 +865,6 @@
     files = get_files_data_from_results(results)
     if len(results) < 1:
         md = results = 'No entries found that match the query'
-        status = 'complete'
     else:
         md = tableToMarkdown(f'Search Sessions Results is {status}', results)
     context = {
